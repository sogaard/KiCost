# MIT license
#
# Copyright (C) 2018 by XESS Corporation / Hildo G Jr
#
# Permission is hereby granted, free of charge, to any person obtaining a copy
# of this software and associated documentation files (the "Software"), to deal
# in the Software without restriction, including without limitation the rights
# to use, copy, modify, merge, publish, distribute, sublicense, and/or sell
# copies of the Software, and to permit persons to whom the Software is
# furnished to do so, subject to the following conditions:
#
# The above copyright notice and this permission notice shall be included in
# all copies or substantial portions of the Software.
#
# THE SOFTWARE IS PROVIDED "AS IS", WITHOUT WARRANTY OF ANY KIND, EXPRESS OR
# IMPLIED, INCLUDING BUT NOT LIMITED TO THE WARRANTIES OF MERCHANTABILITY,
# FITNESS FOR A PARTICULAR PURPOSE AND NONINFRINGEMENT. IN NO EVENT SHALL THE
# AUTHORS OR COPYRIGHT HOLDERS BE LIABLE FOR ANY CLAIM, DAMAGES OR OTHER
# LIABILITY, WHETHER IN AN ACTION OF CONTRACT, TORT OR OTHERWISE, ARISING FROM,
# OUT OF OR IN CONNECTION WITH THE SOFTWARE OR THE USE OR OTHER DEALINGS IN
# THE SOFTWARE.

# Inserted by Pasteurize tool.
from __future__ import print_function
from __future__ import unicode_literals
from __future__ import division
from __future__ import absolute_import
from builtins import zip, range, int, str
from future import standard_library
standard_library.install_aliases()

import future

import sys
import pprint
<<<<<<< HEAD
import logging
import tqdm
import multiprocessing # To deal with the parallel scrape.
=======
import copy
import logging
import tqdm
from bs4 import BeautifulSoup # XML file interpreter.
from yattag import Doc, indent  # For generating HTML page for local parts.
import multiprocessing
>>>>>>> 8b2353a7
from multiprocessing import Pool # For running web scrapes in parallel.

try:
    from urllib.parse import urlsplit, urlunsplit
except ImportError:
    from urlparse import quote as urlsplit, urlunsplit

# Stops UnicodeDecodeError exceptions.
try:
    reload(sys)
    sys.setdefaultencoding('utf8')
except NameError:
    pass  # Happens if reload is attempted in Python 3.

class PartHtmlError(Exception):
    '''Exception for failed retrieval of an HTML parse tree for a part.'''
    pass

# ghost library allows scraping pages that have Javascript challenge pages that
# screen-out robots. Digi-Key stopped doing this, so it's not needed at the moment.
# Also requires installation of Qt4.8 (not 5!) and pyside.
#from ghost import Ghost

__all__ = ['kicost']  # Only export this routine for use by the outside world.

SEPRTR = ':'  # Delimiter between library:component, distributor:field, etc.

logger = logging.getLogger('kicost')
DEBUG_OVERVIEW = logging.DEBUG
DEBUG_DETAILED = logging.DEBUG-1
DEBUG_OBSESSIVE = logging.DEBUG-2

# Import information about various distributors.
from . import distributors as distributor_imports
distributors = distributor_imports.distributors
create_local_part_html = distributor_imports.create_local_part_html
scrape_part = distributor_imports.scrape_part

# Import import functions for various EDA tools.
from . import eda_tools as eda_tools_imports
eda_tools = eda_tools_imports.eda_tools
from .eda_tools.eda_tools import SUB_SEPRTR

<<<<<<< HEAD
from .spreadsheet import * # Creation of the final XLSX spreadsheet.
=======
# Regular expression for detecting part reference ids consisting of a
# prefix of letters followed by a sequence of digits, such as 'LED10'
# or a sequence of digits followed by a subpart number like 'CONN1#3'.
# There can even be an interposer character so 'LED-10' is also OK.
#PART_REF_REGEX = re.compile('(?P<prefix>[a-z]+\W?)(?P<num>((?P<ref_num>\d+)({}(?P<subpart_num>\d+))?))'.format(SUB_SEPRTR), re.IGNORECASE)
#from .eda_tools.eda_tools import PART_REF_REGEX

from .spreadsheet import *
>>>>>>> 8b2353a7

def kicost(in_file, out_filename, user_fields, ignore_fields, variant, num_processes, 
        eda_tool_name, exclude_dist_list, include_dist_list, scrape_retries):
    '''Take a schematic input file and create an output file with a cost spreadsheet in xlsx format.'''

    # Only keep distributors in the included list and not in the excluded list.
    if not include_dist_list:
        include_dist_list = list(distributors.keys())
    rmv_dist = set(exclude_dist_list)
    rmv_dist |= set(list(distributors.keys())) - set(include_dist_list)
    rmv_dist -= set(['local_template'])  # Needed later for creating non-web distributors.
    for dist in rmv_dist:
        distributors.pop(dist, None)

    # Deal with some code exception (only one EDA tool or variant
    # informed in the multiple BOM files input).
    if  not isinstance(in_file,list):
        in_file = [in_file]
    if not isinstance(variant,list):
        variant = [variant] * len(in_file)
    elif len(variant) != len(in_file):
        variant = [variant[0]] * len(in_file) #Assume the first as default.
    if not isinstance(eda_tool_name,list):
        eda_tool_name = [eda_tool_name] * len(in_file)
    elif len(eda_tool_name) != len(in_file):
        eda_tool_name = [eda_tool_name[0]] * len(in_file) #Assume the first as default.

    # Get groups of identical parts.
    parts = list()
    prj_info = list()
    for i_prj in range(len(in_file)):
        eda_tool_module = getattr(eda_tools_imports, eda_tool_name[i_prj])
        p, info = eda_tool_module.get_part_groups(in_file[i_prj], ignore_fields, variant[i_prj])
        # Add the project indentifier in the references.
        for i_g in range(len(p)):
            p[i_g].qty = 'Board{}Qty'.format(i_prj) # 'Board{}Qty' string is used to put name quantity cells of the spreadsheet.
        parts += p
        prj_info.append( info.copy() )

    # Create an HTML page containing all the local part information.
    local_part_html = create_local_part_html(parts)
    
    if logger.isEnabledFor(DEBUG_DETAILED):
        pprint.pprint(distributors)

    # Get the distributor product page for each part and scrape the part data.
    logger.log(DEBUG_OVERVIEW, 'Scrape part data for each component group...')
    global scraping_progress
    scraping_progress = tqdm.tqdm(desc='Progress', total=len(parts), unit='part', miniters=1)
    if num_processes <= 1:
        # Scrape data, one part at a time.
        for i in range(len(parts)):
            args = (i, parts[i], distributors, local_part_html, scrape_retries, logger.getEffectiveLevel())
            id, url, part_num, price_tiers, qty_avail = scrape_part(args)
            parts[id].part_num = part_num
            parts[id].url = url
            parts[id].price_tiers = price_tiers
            parts[id].qty_avail = qty_avail
            scraping_progress.update(1)
    else:
        # Create pool of processes to scrape data for multiple parts simultaneously.
        pool = Pool(num_processes)

        # Package part data for passing to each process.
        arg_sets = [(i, parts[i], distributors, local_part_html, scrape_retries, logger.getEffectiveLevel()) for i in range(len(parts))]
        
        # Define a callback routine for updating the scraping progress bar.
        def update(x):
            scraping_progress.update(1)
            return x

        # Start the web scraping processes, one for each part.
        results = [pool.apply_async(scrape_part, [args], callback=update) for args in arg_sets]

        # Wait for all the processes to have results, then kill-off all the scraping processes.
        for r in results:
            while(not r.ready()):
                pass
        pool.close()
        pool.join()

        # Get the data from each process result structure.
        for result in results:
            id, url, part_num, price_tiers, qty_avail = result.get()
            parts[id].part_num = part_num
            parts[id].url = url
            parts[id].price_tiers = price_tiers
            parts[id].qty_avail = qty_avail

    # Done with the scraping progress bar so delete it or else we get an 
    # error when the program terminates.
    del scraping_progress

    # Create the part pricing spreadsheet.
    create_spreadsheet(parts, prj_info, out_filename, user_fields,
                       '-'.join(variant) if len(variant)>1 else variant[0])

    # Print component groups for debugging purposes.
    if logger.isEnabledFor(DEBUG_DETAILED):
        for part in parts:
            for f in dir(part):
                if f.startswith('__'):
                    continue
                elif f.startswith('html_trees'):
                    continue
                else:
                    print('{} = '.format(f), end=' ')
                    try:
                        pprint.pprint(part.__dict__[f])
                    except TypeError:
                        # Pyton 2.7 pprint has some problem ordering None and strings.
                        print(part.__dict__[f])
                    except KeyError:
                        pass
<<<<<<< HEAD
            print()

=======
            print()


def create_local_part_html(parts):
    '''Create HTML page containing info for local (non-webscraped) parts.'''

    global distributors
    
    logger.log(DEBUG_OVERVIEW, 'Create HTML page for parts with custom pricing...')
    
    doc, tag, text = Doc().tagtext()
    with tag('html'):
        with tag('body'):
            for p in parts:
                # Find the manufacturer's part number if it exists.
                pn = p.fields.get('manf#') # Returns None if no manf# field.

                # Find the various distributors for this part by
                # looking for leading fields terminated by SEPRTR.
                for key in p.fields:
                    try:
                        dist = key[:key.index(SEPRTR)]
                    except ValueError:
                        continue

                    # If the distributor is not in the list of web-scrapable distributors,
                    # then it's a local distributor. Copy the local distributor template
                    # and add it to the table of distributors.
                    if dist not in distributors:
                        distributors[dist] = copy.copy(distributors['local_template'])
                        distributors[dist]['label'] = dist  # Set dist name for spreadsheet header.

                # Now look for catalog number, price list and webpage link for this part.
                for dist in distributors:
                    cat_num = p.fields.get(dist+':cat#')
                    pricing = p.fields.get(dist+':pricing')
                    link = p.fields.get(dist+':link')
                    if cat_num is None and pricing is None and link is None:
                        continue

                    def make_random_catalog_number(p):
                        hash_fields = {k: p.fields[k] for k in p.fields}
                        hash_fields['dist'] = dist
                        return '#{0:08X}'.format(abs(hash(tuple(sorted(hash_fields.items())))))

                    cat_num = cat_num or pn or make_random_catalog_number(p)
                    p.fields[dist+':cat#'] = cat_num # Store generated cat#.
                    with tag('div', klass=dist+SEPRTR+cat_num):
                        with tag('div', klass='cat#'):
                            text(cat_num)
                        if pricing is not None:
                            with tag('div', klass='pricing'):
                                text(pricing)
                        if link is not None:
                            url_parts = list(urlsplit(link))
                            if url_parts[0] == '':
                                url_parts[0] = u'http'
                            link = urlunsplit(url_parts)
                            with tag('div', klass='link'):
                                text(link)

    # Remove the local distributor template so it won't be processed later on.
    # It has served its purpose.
    del distributors['local_template']

    html = doc.getvalue()
    if logger.isEnabledFor(DEBUG_OBSESSIVE):
        print(indent(html))
    return html


def get_part_html_tree(part, dist, get_html_tree_func, local_part_html, scrape_retries, logger):
    '''Get the HTML tree for a part from the given distributor website or local HTML.'''

    logger.log(DEBUG_OBSESSIVE, '%s %s', dist, str(part.refs))

    for extra_search_terms in set([part.fields.get('manf', ''), '']):
        try:
            # Search for part information using one of the following:
            #    1) the distributor's catalog number.
            #    2) the manufacturer's part number.
            for key in (dist+'#', dist+SEPRTR+'cat#', 'manf#'):
                if key in part.fields:
                    if part.fields[key]:
                        # Founded manufacturer / distributor code valid (not empty).
                        return get_html_tree_func(dist, part.fields[key], extra_search_terms, local_part_html=local_part_html, scrape_retries=scrape_retries)
            # No distributor or manufacturer number, so give up.
            else:
                logger.warning("No '%s#' or 'manf#' field: cannot lookup part %s at %s", dist, part.refs, dist)
                return BeautifulSoup('<html></html>', 'lxml'), ''
                #raise PartHtmlError
        except PartHtmlError:
            pass
        except AttributeError:
            break
    logger.warning("Part %s not found at %s", part.refs, dist)
    # If no HTML page was found, then return a tree for an empty page.
    return BeautifulSoup('<html></html>', 'lxml'), ''


def scrape_part(args):
    '''Scrape the data for a part from each distributor website or local HTML.'''

    id, part, distributor_dict, local_part_html, scrape_retries, log_level = args # Unpack the arguments.

    if multiprocessing.current_process().name == "MainProcess":
        scrape_logger = logging.getLogger('kicost')
    else:
        scrape_logger = multiprocessing.get_logger()
        handler = logging.StreamHandler(sys.stdout)
        handler.setLevel(log_level)
        scrape_logger.addHandler(handler)
        scrape_logger.setLevel(log_level)

    # Create dictionaries for the various items of part data from each distributor.
    url = {}
    part_num = {}
    price_tiers = {}
    qty_avail = {}

    # Scrape the part data from each distributor website or the local HTML.
    for d in distributor_dict:
        try:
            dist_module = getattr(distributor_imports, d)
        except AttributeError:
            dist_module = getattr(distributor_imports, distributor_dict[d]['module'])

        # Get the HTML tree for the part.
        html_tree, url[d] = get_part_html_tree(part, d, dist_module.get_part_html_tree, local_part_html, scrape_retries, scrape_logger)

        # Call the functions that extract the data from the HTML tree.
        part_num[d] = dist_module.get_part_num(html_tree)
        qty_avail[d] = dist_module.get_qty_avail(html_tree)
        price_tiers[d] = dist_module.get_price_tiers(html_tree)

    # Return the part data.
    return id, url, part_num, price_tiers, qty_avail

>>>>>>> 8b2353a7
<|MERGE_RESOLUTION|>--- conflicted
+++ resolved
@@ -1,359 +1,196 @@
-# MIT license
-#
-# Copyright (C) 2018 by XESS Corporation / Hildo G Jr
-#
-# Permission is hereby granted, free of charge, to any person obtaining a copy
-# of this software and associated documentation files (the "Software"), to deal
-# in the Software without restriction, including without limitation the rights
-# to use, copy, modify, merge, publish, distribute, sublicense, and/or sell
-# copies of the Software, and to permit persons to whom the Software is
-# furnished to do so, subject to the following conditions:
-#
-# The above copyright notice and this permission notice shall be included in
-# all copies or substantial portions of the Software.
-#
-# THE SOFTWARE IS PROVIDED "AS IS", WITHOUT WARRANTY OF ANY KIND, EXPRESS OR
-# IMPLIED, INCLUDING BUT NOT LIMITED TO THE WARRANTIES OF MERCHANTABILITY,
-# FITNESS FOR A PARTICULAR PURPOSE AND NONINFRINGEMENT. IN NO EVENT SHALL THE
-# AUTHORS OR COPYRIGHT HOLDERS BE LIABLE FOR ANY CLAIM, DAMAGES OR OTHER
-# LIABILITY, WHETHER IN AN ACTION OF CONTRACT, TORT OR OTHERWISE, ARISING FROM,
-# OUT OF OR IN CONNECTION WITH THE SOFTWARE OR THE USE OR OTHER DEALINGS IN
-# THE SOFTWARE.
-
-# Inserted by Pasteurize tool.
-from __future__ import print_function
-from __future__ import unicode_literals
-from __future__ import division
-from __future__ import absolute_import
-from builtins import zip, range, int, str
-from future import standard_library
-standard_library.install_aliases()
-
-import future
-
-import sys
-import pprint
-<<<<<<< HEAD
-import logging
-import tqdm
-import multiprocessing # To deal with the parallel scrape.
-=======
-import copy
-import logging
-import tqdm
-from bs4 import BeautifulSoup # XML file interpreter.
-from yattag import Doc, indent  # For generating HTML page for local parts.
-import multiprocessing
->>>>>>> 8b2353a7
-from multiprocessing import Pool # For running web scrapes in parallel.
-
-try:
-    from urllib.parse import urlsplit, urlunsplit
-except ImportError:
-    from urlparse import quote as urlsplit, urlunsplit
-
-# Stops UnicodeDecodeError exceptions.
-try:
-    reload(sys)
-    sys.setdefaultencoding('utf8')
-except NameError:
-    pass  # Happens if reload is attempted in Python 3.
-
-class PartHtmlError(Exception):
-    '''Exception for failed retrieval of an HTML parse tree for a part.'''
-    pass
-
-# ghost library allows scraping pages that have Javascript challenge pages that
-# screen-out robots. Digi-Key stopped doing this, so it's not needed at the moment.
-# Also requires installation of Qt4.8 (not 5!) and pyside.
-#from ghost import Ghost
-
-__all__ = ['kicost']  # Only export this routine for use by the outside world.
-
-SEPRTR = ':'  # Delimiter between library:component, distributor:field, etc.
-
-logger = logging.getLogger('kicost')
-DEBUG_OVERVIEW = logging.DEBUG
-DEBUG_DETAILED = logging.DEBUG-1
-DEBUG_OBSESSIVE = logging.DEBUG-2
-
-# Import information about various distributors.
-from . import distributors as distributor_imports
-distributors = distributor_imports.distributors
-create_local_part_html = distributor_imports.create_local_part_html
-scrape_part = distributor_imports.scrape_part
-
-# Import import functions for various EDA tools.
-from . import eda_tools as eda_tools_imports
-eda_tools = eda_tools_imports.eda_tools
-from .eda_tools.eda_tools import SUB_SEPRTR
-
-<<<<<<< HEAD
-from .spreadsheet import * # Creation of the final XLSX spreadsheet.
-=======
-# Regular expression for detecting part reference ids consisting of a
-# prefix of letters followed by a sequence of digits, such as 'LED10'
-# or a sequence of digits followed by a subpart number like 'CONN1#3'.
-# There can even be an interposer character so 'LED-10' is also OK.
-#PART_REF_REGEX = re.compile('(?P<prefix>[a-z]+\W?)(?P<num>((?P<ref_num>\d+)({}(?P<subpart_num>\d+))?))'.format(SUB_SEPRTR), re.IGNORECASE)
-#from .eda_tools.eda_tools import PART_REF_REGEX
-
-from .spreadsheet import *
->>>>>>> 8b2353a7
-
-def kicost(in_file, out_filename, user_fields, ignore_fields, variant, num_processes, 
-        eda_tool_name, exclude_dist_list, include_dist_list, scrape_retries):
-    '''Take a schematic input file and create an output file with a cost spreadsheet in xlsx format.'''
-
-    # Only keep distributors in the included list and not in the excluded list.
-    if not include_dist_list:
-        include_dist_list = list(distributors.keys())
-    rmv_dist = set(exclude_dist_list)
-    rmv_dist |= set(list(distributors.keys())) - set(include_dist_list)
-    rmv_dist -= set(['local_template'])  # Needed later for creating non-web distributors.
-    for dist in rmv_dist:
-        distributors.pop(dist, None)
-
-    # Deal with some code exception (only one EDA tool or variant
-    # informed in the multiple BOM files input).
-    if  not isinstance(in_file,list):
-        in_file = [in_file]
-    if not isinstance(variant,list):
-        variant = [variant] * len(in_file)
-    elif len(variant) != len(in_file):
-        variant = [variant[0]] * len(in_file) #Assume the first as default.
-    if not isinstance(eda_tool_name,list):
-        eda_tool_name = [eda_tool_name] * len(in_file)
-    elif len(eda_tool_name) != len(in_file):
-        eda_tool_name = [eda_tool_name[0]] * len(in_file) #Assume the first as default.
-
-    # Get groups of identical parts.
-    parts = list()
-    prj_info = list()
-    for i_prj in range(len(in_file)):
-        eda_tool_module = getattr(eda_tools_imports, eda_tool_name[i_prj])
-        p, info = eda_tool_module.get_part_groups(in_file[i_prj], ignore_fields, variant[i_prj])
-        # Add the project indentifier in the references.
-        for i_g in range(len(p)):
-            p[i_g].qty = 'Board{}Qty'.format(i_prj) # 'Board{}Qty' string is used to put name quantity cells of the spreadsheet.
-        parts += p
-        prj_info.append( info.copy() )
-
-    # Create an HTML page containing all the local part information.
-    local_part_html = create_local_part_html(parts)
-    
-    if logger.isEnabledFor(DEBUG_DETAILED):
-        pprint.pprint(distributors)
-
-    # Get the distributor product page for each part and scrape the part data.
-    logger.log(DEBUG_OVERVIEW, 'Scrape part data for each component group...')
-    global scraping_progress
-    scraping_progress = tqdm.tqdm(desc='Progress', total=len(parts), unit='part', miniters=1)
-    if num_processes <= 1:
-        # Scrape data, one part at a time.
-        for i in range(len(parts)):
-            args = (i, parts[i], distributors, local_part_html, scrape_retries, logger.getEffectiveLevel())
-            id, url, part_num, price_tiers, qty_avail = scrape_part(args)
-            parts[id].part_num = part_num
-            parts[id].url = url
-            parts[id].price_tiers = price_tiers
-            parts[id].qty_avail = qty_avail
-            scraping_progress.update(1)
-    else:
-        # Create pool of processes to scrape data for multiple parts simultaneously.
-        pool = Pool(num_processes)
-
-        # Package part data for passing to each process.
-        arg_sets = [(i, parts[i], distributors, local_part_html, scrape_retries, logger.getEffectiveLevel()) for i in range(len(parts))]
-        
-        # Define a callback routine for updating the scraping progress bar.
-        def update(x):
-            scraping_progress.update(1)
-            return x
-
-        # Start the web scraping processes, one for each part.
-        results = [pool.apply_async(scrape_part, [args], callback=update) for args in arg_sets]
-
-        # Wait for all the processes to have results, then kill-off all the scraping processes.
-        for r in results:
-            while(not r.ready()):
-                pass
-        pool.close()
-        pool.join()
-
-        # Get the data from each process result structure.
-        for result in results:
-            id, url, part_num, price_tiers, qty_avail = result.get()
-            parts[id].part_num = part_num
-            parts[id].url = url
-            parts[id].price_tiers = price_tiers
-            parts[id].qty_avail = qty_avail
-
-    # Done with the scraping progress bar so delete it or else we get an 
-    # error when the program terminates.
-    del scraping_progress
-
-    # Create the part pricing spreadsheet.
-    create_spreadsheet(parts, prj_info, out_filename, user_fields,
-                       '-'.join(variant) if len(variant)>1 else variant[0])
-
-    # Print component groups for debugging purposes.
-    if logger.isEnabledFor(DEBUG_DETAILED):
-        for part in parts:
-            for f in dir(part):
-                if f.startswith('__'):
-                    continue
-                elif f.startswith('html_trees'):
-                    continue
-                else:
-                    print('{} = '.format(f), end=' ')
-                    try:
-                        pprint.pprint(part.__dict__[f])
-                    except TypeError:
-                        # Pyton 2.7 pprint has some problem ordering None and strings.
-                        print(part.__dict__[f])
-                    except KeyError:
-                        pass
-<<<<<<< HEAD
-            print()
-
-=======
-            print()
-
-
-def create_local_part_html(parts):
-    '''Create HTML page containing info for local (non-webscraped) parts.'''
-
-    global distributors
-    
-    logger.log(DEBUG_OVERVIEW, 'Create HTML page for parts with custom pricing...')
-    
-    doc, tag, text = Doc().tagtext()
-    with tag('html'):
-        with tag('body'):
-            for p in parts:
-                # Find the manufacturer's part number if it exists.
-                pn = p.fields.get('manf#') # Returns None if no manf# field.
-
-                # Find the various distributors for this part by
-                # looking for leading fields terminated by SEPRTR.
-                for key in p.fields:
-                    try:
-                        dist = key[:key.index(SEPRTR)]
-                    except ValueError:
-                        continue
-
-                    # If the distributor is not in the list of web-scrapable distributors,
-                    # then it's a local distributor. Copy the local distributor template
-                    # and add it to the table of distributors.
-                    if dist not in distributors:
-                        distributors[dist] = copy.copy(distributors['local_template'])
-                        distributors[dist]['label'] = dist  # Set dist name for spreadsheet header.
-
-                # Now look for catalog number, price list and webpage link for this part.
-                for dist in distributors:
-                    cat_num = p.fields.get(dist+':cat#')
-                    pricing = p.fields.get(dist+':pricing')
-                    link = p.fields.get(dist+':link')
-                    if cat_num is None and pricing is None and link is None:
-                        continue
-
-                    def make_random_catalog_number(p):
-                        hash_fields = {k: p.fields[k] for k in p.fields}
-                        hash_fields['dist'] = dist
-                        return '#{0:08X}'.format(abs(hash(tuple(sorted(hash_fields.items())))))
-
-                    cat_num = cat_num or pn or make_random_catalog_number(p)
-                    p.fields[dist+':cat#'] = cat_num # Store generated cat#.
-                    with tag('div', klass=dist+SEPRTR+cat_num):
-                        with tag('div', klass='cat#'):
-                            text(cat_num)
-                        if pricing is not None:
-                            with tag('div', klass='pricing'):
-                                text(pricing)
-                        if link is not None:
-                            url_parts = list(urlsplit(link))
-                            if url_parts[0] == '':
-                                url_parts[0] = u'http'
-                            link = urlunsplit(url_parts)
-                            with tag('div', klass='link'):
-                                text(link)
-
-    # Remove the local distributor template so it won't be processed later on.
-    # It has served its purpose.
-    del distributors['local_template']
-
-    html = doc.getvalue()
-    if logger.isEnabledFor(DEBUG_OBSESSIVE):
-        print(indent(html))
-    return html
-
-
-def get_part_html_tree(part, dist, get_html_tree_func, local_part_html, scrape_retries, logger):
-    '''Get the HTML tree for a part from the given distributor website or local HTML.'''
-
-    logger.log(DEBUG_OBSESSIVE, '%s %s', dist, str(part.refs))
-
-    for extra_search_terms in set([part.fields.get('manf', ''), '']):
-        try:
-            # Search for part information using one of the following:
-            #    1) the distributor's catalog number.
-            #    2) the manufacturer's part number.
-            for key in (dist+'#', dist+SEPRTR+'cat#', 'manf#'):
-                if key in part.fields:
-                    if part.fields[key]:
-                        # Founded manufacturer / distributor code valid (not empty).
-                        return get_html_tree_func(dist, part.fields[key], extra_search_terms, local_part_html=local_part_html, scrape_retries=scrape_retries)
-            # No distributor or manufacturer number, so give up.
-            else:
-                logger.warning("No '%s#' or 'manf#' field: cannot lookup part %s at %s", dist, part.refs, dist)
-                return BeautifulSoup('<html></html>', 'lxml'), ''
-                #raise PartHtmlError
-        except PartHtmlError:
-            pass
-        except AttributeError:
-            break
-    logger.warning("Part %s not found at %s", part.refs, dist)
-    # If no HTML page was found, then return a tree for an empty page.
-    return BeautifulSoup('<html></html>', 'lxml'), ''
-
-
-def scrape_part(args):
-    '''Scrape the data for a part from each distributor website or local HTML.'''
-
-    id, part, distributor_dict, local_part_html, scrape_retries, log_level = args # Unpack the arguments.
-
-    if multiprocessing.current_process().name == "MainProcess":
-        scrape_logger = logging.getLogger('kicost')
-    else:
-        scrape_logger = multiprocessing.get_logger()
-        handler = logging.StreamHandler(sys.stdout)
-        handler.setLevel(log_level)
-        scrape_logger.addHandler(handler)
-        scrape_logger.setLevel(log_level)
-
-    # Create dictionaries for the various items of part data from each distributor.
-    url = {}
-    part_num = {}
-    price_tiers = {}
-    qty_avail = {}
-
-    # Scrape the part data from each distributor website or the local HTML.
-    for d in distributor_dict:
-        try:
-            dist_module = getattr(distributor_imports, d)
-        except AttributeError:
-            dist_module = getattr(distributor_imports, distributor_dict[d]['module'])
-
-        # Get the HTML tree for the part.
-        html_tree, url[d] = get_part_html_tree(part, d, dist_module.get_part_html_tree, local_part_html, scrape_retries, scrape_logger)
-
-        # Call the functions that extract the data from the HTML tree.
-        part_num[d] = dist_module.get_part_num(html_tree)
-        qty_avail[d] = dist_module.get_qty_avail(html_tree)
-        price_tiers[d] = dist_module.get_price_tiers(html_tree)
-
-    # Return the part data.
-    return id, url, part_num, price_tiers, qty_avail
-
->>>>>>> 8b2353a7
+# MIT license
+#
+# Copyright (C) 2018 by XESS Corporation / Hildo G Jr
+#
+# Permission is hereby granted, free of charge, to any person obtaining a copy
+# of this software and associated documentation files (the "Software"), to deal
+# in the Software without restriction, including without limitation the rights
+# to use, copy, modify, merge, publish, distribute, sublicense, and/or sell
+# copies of the Software, and to permit persons to whom the Software is
+# furnished to do so, subject to the following conditions:
+#
+# The above copyright notice and this permission notice shall be included in
+# all copies or substantial portions of the Software.
+#
+# THE SOFTWARE IS PROVIDED "AS IS", WITHOUT WARRANTY OF ANY KIND, EXPRESS OR
+# IMPLIED, INCLUDING BUT NOT LIMITED TO THE WARRANTIES OF MERCHANTABILITY,
+# FITNESS FOR A PARTICULAR PURPOSE AND NONINFRINGEMENT. IN NO EVENT SHALL THE
+# AUTHORS OR COPYRIGHT HOLDERS BE LIABLE FOR ANY CLAIM, DAMAGES OR OTHER
+# LIABILITY, WHETHER IN AN ACTION OF CONTRACT, TORT OR OTHERWISE, ARISING FROM,
+# OUT OF OR IN CONNECTION WITH THE SOFTWARE OR THE USE OR OTHER DEALINGS IN
+# THE SOFTWARE.
+
+# Inserted by Pasteurize tool.
+from __future__ import print_function
+from __future__ import unicode_literals
+from __future__ import division
+from __future__ import absolute_import
+from builtins import zip, range, int, str
+from future import standard_library
+standard_library.install_aliases()
+
+import future
+
+import sys
+import pprint
+import logging
+import tqdm
+import multiprocessing # To deal with the parallel scrape.
+from multiprocessing import Pool # For running web scrapes in parallel.
+
+try:
+    from urllib.parse import urlsplit, urlunsplit
+except ImportError:
+    from urlparse import quote as urlsplit, urlunsplit
+
+# Stops UnicodeDecodeError exceptions.
+try:
+    reload(sys)
+    sys.setdefaultencoding('utf8')
+except NameError:
+    pass  # Happens if reload is attempted in Python 3.
+
+class PartHtmlError(Exception):
+    '''Exception for failed retrieval of an HTML parse tree for a part.'''
+    pass
+
+# ghost library allows scraping pages that have Javascript challenge pages that
+# screen-out robots. Digi-Key stopped doing this, so it's not needed at the moment.
+# Also requires installation of Qt4.8 (not 5!) and pyside.
+#from ghost import Ghost
+
+__all__ = ['kicost']  # Only export this routine for use by the outside world.
+
+SEPRTR = ':'  # Delimiter between library:component, distributor:field, etc.
+
+logger = logging.getLogger('kicost')
+DEBUG_OVERVIEW = logging.DEBUG
+DEBUG_DETAILED = logging.DEBUG-1
+DEBUG_OBSESSIVE = logging.DEBUG-2
+
+# Import information about various distributors.
+from . import distributors as distributor_imports
+distributors = distributor_imports.distributors
+create_local_part_html = distributor_imports.create_local_part_html
+scrape_part = distributor_imports.scrape_part
+
+# Import import functions for various EDA tools.
+from . import eda_tools as eda_tools_imports
+eda_tools = eda_tools_imports.eda_tools
+from .eda_tools.eda_tools import SUB_SEPRTR
+from .spreadsheet import * # Creation of the final XLSX spreadsheet.
+
+def kicost(in_file, out_filename, user_fields, ignore_fields, variant, num_processes, 
+        eda_tool_name, exclude_dist_list, include_dist_list, scrape_retries):
+    '''Take a schematic input file and create an output file with a cost spreadsheet in xlsx format.'''
+
+    # Only keep distributors in the included list and not in the excluded list.
+    if not include_dist_list:
+        include_dist_list = list(distributors.keys())
+    rmv_dist = set(exclude_dist_list)
+    rmv_dist |= set(list(distributors.keys())) - set(include_dist_list)
+    rmv_dist -= set(['local_template'])  # Needed later for creating non-web distributors.
+    for dist in rmv_dist:
+        distributors.pop(dist, None)
+
+    # Deal with some code exception (only one EDA tool or variant
+    # informed in the multiple BOM files input).
+    if  not isinstance(in_file,list):
+        in_file = [in_file]
+    if not isinstance(variant,list):
+        variant = [variant] * len(in_file)
+    elif len(variant) != len(in_file):
+        variant = [variant[0]] * len(in_file) #Assume the first as default.
+    if not isinstance(eda_tool_name,list):
+        eda_tool_name = [eda_tool_name] * len(in_file)
+    elif len(eda_tool_name) != len(in_file):
+        eda_tool_name = [eda_tool_name[0]] * len(in_file) #Assume the first as default.
+
+    # Get groups of identical parts.
+    parts = list()
+    prj_info = list()
+    for i_prj in range(len(in_file)):
+        eda_tool_module = getattr(eda_tools_imports, eda_tool_name[i_prj])
+        p, info = eda_tool_module.get_part_groups(in_file[i_prj], ignore_fields, variant[i_prj])
+        # Add the project indentifier in the references.
+        for i_g in range(len(p)):
+            p[i_g].qty = 'Board{}Qty'.format(i_prj) # 'Board{}Qty' string is used to put name quantity cells of the spreadsheet.
+        parts += p
+        prj_info.append( info.copy() )
+
+    # Create an HTML page containing all the local part information.
+    local_part_html = create_local_part_html(parts)
+    
+    if logger.isEnabledFor(DEBUG_DETAILED):
+        pprint.pprint(distributors)
+
+    # Get the distributor product page for each part and scrape the part data.
+    logger.log(DEBUG_OVERVIEW, 'Scrape part data for each component group...')
+    global scraping_progress
+    scraping_progress = tqdm.tqdm(desc='Progress', total=len(parts), unit='part', miniters=1)
+    if num_processes <= 1:
+        # Scrape data, one part at a time.
+        for i in range(len(parts)):
+            args = (i, parts[i], distributors, local_part_html, scrape_retries, logger.getEffectiveLevel())
+            id, url, part_num, price_tiers, qty_avail = scrape_part(args)
+            parts[id].part_num = part_num
+            parts[id].url = url
+            parts[id].price_tiers = price_tiers
+            parts[id].qty_avail = qty_avail
+            scraping_progress.update(1)
+    else:
+        # Create pool of processes to scrape data for multiple parts simultaneously.
+        pool = Pool(num_processes)
+
+        # Package part data for passing to each process.
+        arg_sets = [(i, parts[i], distributors, local_part_html, scrape_retries, logger.getEffectiveLevel()) for i in range(len(parts))]
+        
+        # Define a callback routine for updating the scraping progress bar.
+        def update(x):
+            scraping_progress.update(1)
+            return x
+
+        # Start the web scraping processes, one for each part.
+        results = [pool.apply_async(scrape_part, [args], callback=update) for args in arg_sets]
+
+        # Wait for all the processes to have results, then kill-off all the scraping processes.
+        for r in results:
+            while(not r.ready()):
+                pass
+        pool.close()
+        pool.join()
+
+        # Get the data from each process result structure.
+        for result in results:
+            id, url, part_num, price_tiers, qty_avail = result.get()
+            parts[id].part_num = part_num
+            parts[id].url = url
+            parts[id].price_tiers = price_tiers
+            parts[id].qty_avail = qty_avail
+
+    # Done with the scraping progress bar so delete it or else we get an 
+    # error when the program terminates.
+    del scraping_progress
+
+    # Create the part pricing spreadsheet.
+    create_spreadsheet(parts, prj_info, out_filename, user_fields,
+                       '-'.join(variant) if len(variant)>1 else variant[0])
+
+    # Print component groups for debugging purposes.
+    if logger.isEnabledFor(DEBUG_DETAILED):
+        for part in parts:
+            for f in dir(part):
+                if f.startswith('__'):
+                    continue
+                elif f.startswith('html_trees'):
+                    continue
+                else:
+                    print('{} = '.format(f), end=' ')
+                    try:
+                        pprint.pprint(part.__dict__[f])
+                    except TypeError:
+                        # Pyton 2.7 pprint has some problem ordering None and strings.
+                        print(part.__dict__[f])
+                    except KeyError:
+                        pass
+            print()