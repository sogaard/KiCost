--- conflicted
+++ resolved
@@ -1,1740 +1,1736 @@
-# MIT license
-#
-# Copyright (C) 2015 by XESS Corporation
-#
-# Permission is hereby granted, free of charge, to any person obtaining a copy
-# of this software and associated documentation files (the "Software"), to deal
-# in the Software without restriction, including without limitation the rights
-# to use, copy, modify, merge, publish, distribute, sublicense, and/or sell
-# copies of the Software, and to permit persons to whom the Software is
-# furnished to do so, subject to the following conditions:
-#
-# The above copyright notice and this permission notice shall be included in
-# all copies or substantial portions of the Software.
-#
-# THE SOFTWARE IS PROVIDED "AS IS", WITHOUT WARRANTY OF ANY KIND, EXPRESS OR
-# IMPLIED, INCLUDING BUT NOT LIMITED TO THE WARRANTIES OF MERCHANTABILITY,
-# FITNESS FOR A PARTICULAR PURPOSE AND NONINFRINGEMENT. IN NO EVENT SHALL THE
-# AUTHORS OR COPYRIGHT HOLDERS BE LIABLE FOR ANY CLAIM, DAMAGES OR OTHER
-# LIABILITY, WHETHER IN AN ACTION OF CONTRACT, TORT OR OTHERWISE, ARISING FROM,
-# OUT OF OR IN CONNECTION WITH THE SOFTWARE OR THE USE OR OTHER DEALINGS IN
-# THE SOFTWARE.
-
-# Inserted by Pasteurize tool.
-from __future__ import print_function
-from __future__ import unicode_literals
-from __future__ import division
-from __future__ import absolute_import
-from builtins import zip
-from builtins import range
-from builtins import int
-from builtins import str
-from future import standard_library
-standard_library.install_aliases()
-
-import future
-
-import sys
-import pprint
-import re
-import difflib
-import logging
-from bs4 import BeautifulSoup
-from random import randint
-import xlsxwriter
-from xlsxwriter.utility import xl_rowcol_to_cell, xl_range, xl_range_abs
-from yattag import Doc, indent  # For generating HTML page for local parts.
-from multiprocessing import Pool # For running web scrapes in parallel.
-import http.client # For web scraping exceptions.
-try:
-    from urllib.parse import urlencode, quote as urlquote, urlsplit, urlunsplit
-    import urllib.request
-    from urllib.request import urlopen, Request
-except ImportError:
-    from urlparse import quote as urlquote, urlsplit, urlunsplit
-    from urllib import urlencode
-    from urllib2 import urlopen, Request
-
-# ghost library allows scraping pages that have Javascript challenge pages that
-# screen-out robots. Digi-Key stopped doing this, so it's not needed at the moment.
-# Also requires installation of Qt4.8 (not 5!) and pyside.
-#from ghost import Ghost
-
-__all__ = ['kicost']  # Only export this routine for use by the outside world.
-
-# Used to get the names of functions in this module so they can be called dynamically.
-THIS_MODULE = locals()
-
-SEPRTR = ':'  # Delimiter between library:component, distributor:field, etc.
-HTML_RESPONSE_RETRIES = 2 # Num of retries for getting part data web page.
-
-WEB_SCRAPE_EXCEPTIONS = (urllib.request.URLError, http.client.HTTPException, 
-                        http.client.IncompleteRead, 
-                        future.backports.http.client.IncompleteRead)
-                          
-# Global array of distributor names.
-distributors = {
-    'newark': {
-        'scrape': 'web',
-        'function': 'newark',
-        'label': 'Newark',
-        'order_cols': ['part_num', 'purch', 'refs'],
-        'order_delimiter': ','
-    },
-    'digikey': {
-        'scrape': 'web',
-        'function': 'digikey',
-        'label': 'Digi-Key',
-        'order_cols': ['purch', 'part_num', 'refs'],
-        'order_delimiter': ','
-    },
-    'mouser': {
-        'scrape': 'web',
-        'function': 'mouser',
-        'label': 'Mouser',
-        'order_cols': ['part_num', 'purch', 'refs'],
-        'order_delimiter': ' '
-    },
-}
-
-local_part_html = ''
-
-logger = logging.getLogger('kicost')
-DEBUG_OVERVIEW = logging.DEBUG
-DEBUG_DETAILED = logging.DEBUG-1
-DEBUG_OBSESSIVE = logging.DEBUG-2
-
-
-<<<<<<< HEAD
-def kicost(in_file, out_filename, num_processes):
-=======
-def kicost(in_file, out_filename, serial=False, private=[]):
->>>>>>> ac9d1230
-    '''Take a schematic input file and create an output file with a cost spreadsheet in xlsx format.'''
-
-    # Get groups of identical parts.
-    parts = get_part_groups(in_file, private)
-    
-    # Create an HTML page containing all the local part information.
-    local_part_html = create_local_part_html(parts)
-    
-    if logger.isEnabledFor(DEBUG_DETAILED):
-        pprint.pprint(distributors)
-
-    # Get the distributor product page for each part and scrape the part data.
-    logger.log(DEBUG_OVERVIEW, 'Scrape part data for each component group...')
-    if num_processes <= 1:
-        # Scrape data, one part at a time.
-        for i in range(len(parts)):
-            args = (i, parts[i], distributors, local_part_html)
-            id, url, part_num, price_tiers, qty_avail = scrape_part(args)
-            parts[id].part_num = part_num
-            parts[id].url = url
-            parts[id].price_tiers = price_tiers
-            parts[id].qty_avail = qty_avail
-    else:
-        # Scrape data for multiple parts simultaneously.
-        args = [(i, parts[i], distributors, local_part_html) for i in range(len(parts))]
-        results = Pool(num_processes).imap_unordered(scrape_part, args)
-        for id, url, part_num, price_tiers, qty_avail in results:
-            parts[id].part_num = part_num
-            parts[id].url = url
-            parts[id].price_tiers = price_tiers
-            parts[id].qty_avail = qty_avail
-
-    # Create the part pricing spreadsheet.
-    create_spreadsheet(parts, out_filename)
-
-    # Print component groups for debugging purposes.
-    if logger.isEnabledFor(DEBUG_DETAILED):
-        for part in parts:
-            for f in dir(part):
-                if f.startswith('__'):
-                    continue
-                elif f.startswith('html_trees'):
-                    continue
-                else:
-                    print('{} = '.format(f), end=' ')
-                    try:
-                        pprint.pprint(part.__dict__[f])
-                    except TypeError:
-                        # Pyton 2.7 pprint has some problem ordering None and strings.
-                        print(part.__dict__[f])
-                    except KeyError:
-                        pass
-            print()
-
-            
-# Temporary class for storing part group information.
-class IdenticalComponents(object):
-    pass
-
-def get_part_groups(in_file, private):
-    '''Get groups of identical parts from an XML file and return them as a dictionary.'''
-
-    privs = [f.lower() for f in private]
-
-    def extract_fields(part):
-        '''Extract XML fields from the part in a library or schematic.'''
-        fields = {}
-        try:
-            for f in part.find('fields').find_all('field'):
-                # Store the name and value for each kicost-related field.
-                name = f['name'].lower() # Ignore case of field name.
-                name = str(name)
-                if name in privs:
-                    continue # ignore entirely fields that are declared private
-                if SEPRTR not in name: # No seperator, so get global field value.
-                    fields[name] = str(f.string)
-                elif name.startswith('kicost:'): # Store kicost-related values.
-                    name = name[len('kicost:'):] # strip leading 'kicost:'.
-                    # Add 'local' to non-manf#/cat# fields without leading distributor name.
-                    if name != 'manf#' and name[:-1] not in distributors:
-                        if SEPRTR not in name: # This field has no distributor.
-                            name = 'local:'+name # Assign it to a local distributor.
-                    fields[name] = str(f.string)
-        except AttributeError:
-            pass  # No fields found for this part.
-        return fields
-
-    # Read-in the schematic XML file to get a tree and get its root.
-    logger.log(DEBUG_OVERVIEW, 'Get schematic XML...')
-    root = BeautifulSoup(in_file, 'lxml')
-
-    # Make a dictionary from the fields in the parts library so these field
-    # values can be instantiated into the individual components in the schematic.
-    logger.log(DEBUG_OVERVIEW, 'Get parts library...')
-    libparts = {}
-    for p in root.find('libparts').find_all('libpart'):
-
-        # Get the values for the fields in each library part (if any).
-        fields = extract_fields(p)
-
-        # Store the field dict under the key made from the
-        # concatenation of the library and part names.
-        libparts[str(p['lib'] + SEPRTR + p['part'])] = fields
-
-        # Also have to store the fields under any part aliases.
-        try:
-            for alias in p.find('aliases').find_all('alias'):
-                libparts[str(p['lib'] + SEPRTR + alias.string)] = fields
-        except AttributeError:
-            pass  # No aliases for this part.
-
-    # Find the components used in the schematic and elaborate
-    # them with global values from the libraries and local values
-    # from the schematic.
-    logger.log(DEBUG_OVERVIEW, 'Get components...')
-    components = {}
-    for c in root.find('components').find_all('comp'):
-
-        # Find the library used for this component.
-        libsource = c.find('libsource')
-
-        # Create the key to look up the part in the libparts dict.
-        libpart = str(libsource['lib'] + SEPRTR + libsource['part'])
-
-        # Initialize the fields from the global values in the libparts dict entry.
-        # (These will get overwritten by any local values down below.)
-        fields = libparts[libpart].copy()  # Make a copy! Don't use reference!
-
-        # Store the part key and its value.
-        fields['libpart'] = libpart
-        fields['value'] = str(c.find('value').string)
-
-        # Get the footprint for the part (if any) from the schematic.
-        try:
-            fields['footprint'] = str(c.find('footprint').string)
-        except AttributeError:
-            pass
-
-        # Get the values for any other kicost-related fields in the part 
-        # (if any) from the schematic. These will override any field values
-        # from the part library.
-        fields.update(extract_fields(c))
-
-        # Store the fields for the part using the reference identifier as the key.
-        components[str(c['ref'])] = fields
-
-    # Now partition the parts into groups of like components.
-    # First, get groups of identical components but ignore any manufacturer's
-    # part numbers that may be assigned. Just collect those in a list for each group.
-    logger.log(DEBUG_OVERVIEW, 'Get groups of identical components...')
-    component_groups = {}
-    for ref, fields in list(components.items()): # part references and field values.
-
-        # Take the field keys and values of each part and create a hash.
-        # Use the hash as the key to a dictionary that stores lists of
-        # part references that have identical field values. The important fields
-        # are the reference prefix ('R', 'C', etc.), value, and footprint.
-        # Don't use the manufacturer's part number when calculating the hash!
-        # Also, don't use any fields with SEPRTR in the label because that indicates
-        # a field used by a specific tool (including kicost).
-        hash_fields = {k: fields[k] for k in fields if k != 'manf#' and SEPRTR not in k}
-        h = hash(tuple(sorted(hash_fields.items())))
-
-        # Now add the hashed component to the group with the matching hash
-        # or create a new group if the hash hasn't been seen before.
-        try:
-            # Add next ref for identical part to the list.
-            component_groups[h].refs.append(ref)
-            # Also add any manufacturer's part number (or None) to the group's list.
-            component_groups[h].manf_nums.add(fields.get('manf#'))
-        except KeyError:
-            # This happens if it is the first part in a group, so the group
-            # doesn't exist yet.
-            component_groups[h] = IdenticalComponents()  # Add empty structure.
-            component_groups[h].refs = [ref]  # Init list of refs with first ref.
-            # Now add the manf. part num (or None) for this part to the group set.
-            component_groups[h].manf_nums = set([fields.get('manf#')])
-
-    # Now we have groups of seemingly identical parts. But some of the parts
-    # within a group may have different manufacturer's part numbers, and these
-    # groups may need to be split into smaller groups of parts all having the
-    # same manufacturer's number. Here are the cases that need to be handled:
-    #   One manf# number: All parts have the same manf#. Don't split this group.
-    #   Two manf# numbers, but one is None: Some of the parts have no manf# but
-    #       are otherwise identical to the other parts in the group. Don't split
-    #       this group. Instead, propagate the non-None manf# to all the parts.
-    #   Two manf#, neither is None: All parts have non-None manf# numbers.
-    #       Split the group into two smaller groups of parts all having the same
-    #       manf#.
-    #   Three or more manf#: Split this group into smaller groups, each one with
-    #       parts having the same manf#, even if it's None. It's impossible to
-    #       determine which manf# the None parts should be assigned to, so leave
-    #       their manf# as None.
-    new_component_groups = [] # Copy new component groups into this.
-    for g, grp in list(component_groups.items()):
-        num_manf_nums = len(grp.manf_nums)
-        if num_manf_nums == 1:
-            new_component_groups.append(grp)
-            continue  # Single manf#. Don't split this group.
-        elif num_manf_nums == 2 and None in grp.manf_nums:
-            new_component_groups.append(grp)
-            continue  # Two manf#, but one of them is None. Don't split this group.
-        # Otherwise, split the group into subgroups, each with the same manf#.
-        for manf_num in grp.manf_nums:
-            sub_group = IdenticalComponents()
-            sub_group.manf_nums = [manf_num]
-            sub_group.refs = []
-            for ref in grp.refs:
-                # Use get() which returns None if the component has no manf# field.
-                # That will match if the group manf_num is also None.
-                if components[ref].get('manf#') == manf_num:
-                    sub_group.refs.append(ref)
-            new_component_groups.append(sub_group)
-            
-    # Now get the values of all fields within the members of a group.
-    # These will become the field values for ALL members of that group.
-    for grp in new_component_groups:
-        grp_fields = {}
-        for ref in grp.refs:
-            for key, val in list(components[ref].items()):
-                if val is None: # Field with no value...
-                    continue # so ignore it.
-                if grp_fields.get(key): # This field has been seen before.
-                    if grp_fields[key] != val: # Flag if new field value not the same as old.
-                        raise Exception('field value mismatch: {} {} {}'.format(ref, key, val))
-                else: # First time this field has been seen in the group, so store it.
-                    grp_fields[key] = val
-        grp.fields = grp_fields
-
-    # Now return the list of identical part groups.
-    return new_component_groups
-
-    # Now return a list of the groups without their hash keys.
-    return list(new_component_groups.values())
-
-    
-def create_local_part_html(parts):
-    '''Create HTML page containing info for local (non-webscraped) parts.'''
-    
-    global distributors
-    
-    logger.log(DEBUG_OVERVIEW, 'Create HTML page for parts with custom pricing...')
-    
-    doc, tag, text = Doc().tagtext()
-    with tag('html'):
-        with tag('body'):
-            for p in parts:
-                # Find the manufacturer's part number if it exists.
-                pn = p.fields.get('manf#') # Returns None if no manf# field.
-
-                # Find the various distributors for this part by 
-                # looking for leading fields terminated by SEPRTR.
-                for key in p.fields:
-                    try:
-                        dist = key[:key.index(SEPRTR)]
-                    except ValueError:
-                        continue
-                    if dist not in distributors:
-                        distributors[dist] = {
-                            'scrape': 'local',
-                            'function': 'local',
-                            'label': dist,
-                            'order_cols': ['purch', 'part_num', 'refs'],
-                            'order_delimiter': ''
-                        }
-                # Now look for catalog number, price list and webpage link for this part.
-                for dist in distributors:
-                    cat_num = p.fields.get(dist+':cat#')
-                    pricing = p.fields.get(dist+':pricing')
-                    link = p.fields.get(dist+':link')
-                    if cat_num is None and pricing is None and link is None:
-                        continue
-
-                    def make_random_catalog_number(p):
-                        hash_fields = {k: p.fields[k] for k in p.fields}
-                        hash_fields['dist'] = dist
-                        return '#{0:08X}'.format(abs(hash(tuple(sorted(hash_fields.items())))))
-                        
-                    cat_num = cat_num or pn or make_random_catalog_number(p)
-                    p.fields[dist+':cat#'] = cat_num # Store generated cat#.
-                    with tag('div', klass=dist+SEPRTR+cat_num):
-                        with tag('div', klass='cat#'):
-                            text(cat_num)
-                        if pricing is not None:
-                            with tag('div', klass='pricing'):
-                                text(pricing)
-                        if link is not None:
-                            url_parts = list(urlsplit(link))
-                            if url_parts[0] == '':
-                                url_parts[0] = u'http'
-                            link = urlunsplit(url_parts)
-                            with tag('div', klass='link'):
-                                text(link)
-    html = doc.getvalue()
-    if logger.isEnabledFor(DEBUG_OBSESSIVE):
-        print(indent(html))
-    return html
-
-
-def create_spreadsheet(parts, spreadsheet_filename):
-    '''Create a spreadsheet using the info for the parts (including their HTML trees).'''
-    
-    logger.log(DEBUG_OVERVIEW, 'Create spreadsheet...')
-
-    DEFAULT_BUILD_QTY = 100  # Default value for number of boards to build.
-    WORKSHEET_NAME = 'KiCost'  # Default name for part-pricing worksheet.
-
-    # Create spreadsheet file.
-    with xlsxwriter.Workbook(spreadsheet_filename) as workbook:
-
-        # Create the various format styles used by various spreadsheet items.
-        wrk_formats = {
-            'global': workbook.add_format({
-                'font_size': 14,
-                'font_color': 'white',
-                'bold': True,
-                'align': 'center',
-                'valign': 'vcenter',
-                'bg_color': '#303030'
-            }),
-            'digikey': workbook.add_format({
-                'font_size': 14,
-                'font_color': 'white',
-                'bold': True,
-                'align': 'center',
-                'valign': 'vcenter',
-                'bg_color': '#CC0000'  # Digi-Key red.
-            }),
-            'mouser': workbook.add_format({
-                'font_size': 14,
-                'font_color': 'white',
-                'bold': True,
-                'align': 'center',
-                'valign': 'vcenter',
-                'bg_color': '#004A85'  # Mouser blue.
-            }),
-            'newark': workbook.add_format({
-                'font_size': 14,
-                'font_color': 'white',
-                'bold': True,
-                'align': 'center',
-                'valign': 'vcenter',
-                'bg_color': '#A2AE06'  # Newark/E14 olive green.
-            }),
-            'local_lbl': [
-                workbook.add_format({
-                    'font_size': 14,
-                    'font_color': 'black',
-                    'bold': True,
-                    'align': 'center',
-                    'valign': 'vcenter',
-                    'bg_color': '#909090'  # Darker grey.
-                }),
-                workbook.add_format({
-                    'font_size': 14,
-                    'font_color': 'black',
-                    'bold': True,
-                    'align': 'center',
-                    'valign': 'vcenter',
-                    'bg_color': '#c0c0c0'  # Lighter grey.
-                }),
-            ],
-            'header': workbook.add_format({
-                'font_size': 12,
-                'bold': True,
-                'align': 'center',
-                'valign': 'top',
-                'text_wrap': True
-            }),
-            'board_qty': workbook.add_format(
-                {'font_size': 13,
-                 'bold': True,
-                 'align': 'right'}),
-            'total_cost_label': workbook.add_format({
-                'font_size': 13,
-                'bold': True,
-                'align': 'right',
-                'valign': 'vcenter'}),
-            'unit_cost_label': workbook.add_format({
-                'font_size': 13,
-                'bold': True,
-                'align': 'right',
-                'valign': 'vcenter'
-            }),
-            'total_cost_currency': workbook.add_format({
-                'font_size': 13,
-                'font_color': 'red',
-                'bold': True,
-                'num_format': '$#,##0.00',
-                'valign': 'vcenter'}),
-            'unit_cost_currency': workbook.add_format({
-                'font_size': 13,
-                'font_color': 'green',
-                'bold': True,
-                'num_format': '$#,##0.00',
-                'valign': 'vcenter'
-            }),
-            'best_price': workbook.add_format({'bg_color': '#80FF80', }),
-            'currency': workbook.add_format({'num_format': '$#,##0.00'}),
-            'centered_text': workbook.add_format({'align': 'center'}),
-        }
-
-        # Create the worksheet that holds the pricing information.
-        wks = workbook.add_worksheet(WORKSHEET_NAME)
-
-        # Set the row & column for entering the part information in the sheet.
-        START_COL = 0
-        BOARD_QTY_ROW = 0
-        TOTAL_COST_ROW = BOARD_QTY_ROW + 1
-        UNIT_COST_ROW = TOTAL_COST_ROW + 1
-        START_ROW = 4
-        LABEL_ROW = START_ROW + 1
-        COL_HDR_ROW = LABEL_ROW + 1
-        FIRST_PART_ROW = COL_HDR_ROW + 1
-        LAST_PART_ROW = COL_HDR_ROW + len(parts) - 1
-
-        # Load the global part information (not distributor-specific) into the sheet.
-        # next_col = the column immediately to the right of the global data.
-        # qty_col = the column where the quantity needed of each part is stored.
-        next_col, refs_col, qty_col = add_globals_to_worksheet(
-            wks, wrk_formats, START_ROW, START_COL, TOTAL_COST_ROW, parts)
-        # Create a defined range for the global data.
-        workbook.define_name(
-            'global_part_data', '={wks_name}!{data_range}'.format(
-                wks_name=WORKSHEET_NAME,
-                data_range=xl_range_abs(START_ROW, START_COL, LAST_PART_ROW,
-                                        next_col - 1)))
-
-        # Create the cell where the quantity of boards to assemble is entered.
-        # Place the board qty cells near the right side of the global info.
-        wks.write(BOARD_QTY_ROW, next_col - 2, 'Board Qty:',
-                  wrk_formats['board_qty'])
-        wks.write(BOARD_QTY_ROW, next_col - 1, DEFAULT_BUILD_QTY,
-                  wrk_formats['board_qty'])  # Set initial board quantity.
-        # Define the named cell where the total board quantity can be found.
-        workbook.define_name('BoardQty', '={wks_name}!{cell_ref}'.format(
-            wks_name=WORKSHEET_NAME,
-            cell_ref=xl_rowcol_to_cell(BOARD_QTY_ROW, next_col - 1,
-                                       row_abs=True,
-                                       col_abs=True)))
-
-        # Create the row to show total cost of board parts for each distributor.
-        wks.write(TOTAL_COST_ROW, next_col - 2, 'Total Cost:',
-                  wrk_formats['total_cost_label'])
-
-        # Define the named cell where the total cost can be found.
-        workbook.define_name('TotalCost', '={wks_name}!{cell_ref}'.format(
-            wks_name=WORKSHEET_NAME,
-            cell_ref=xl_rowcol_to_cell(TOTAL_COST_ROW, next_col - 1,
-                                       row_abs=True,
-                                       col_abs=True)))
-
-
-        # Create the row to show unit cost of board parts.
-        wks.write(UNIT_COST_ROW, next_col - 2, 'Unit Cost:',
-                  wrk_formats['unit_cost_label'])
-        wks.write(UNIT_COST_ROW, next_col - 1, "=TotalCost/BoardQty",
-                  wrk_formats['unit_cost_currency'])
-
-        # Freeze view of the global information and the column headers, but
-        # allow the distributor-specific part info to scroll.
-        wks.freeze_panes(COL_HDR_ROW, next_col)
-
-        # Make a list of alphabetically-ordered distributors with web distributors before locals.
-        web_dists = sorted([d for d in distributors if distributors[d]['scrape'] != 'local'])
-        local_dists = sorted([d for d in distributors if distributors[d]['scrape'] == 'local'])
-        dist_list = web_dists + local_dists
-
-        # Load the part information from each distributor into the sheet.
-        index = 0
-        for dist in dist_list:
-            dist_start_col = next_col
-            next_col = add_dist_to_worksheet(wks, wrk_formats, index, START_ROW,
-                                             dist_start_col, TOTAL_COST_ROW,
-                                             refs_col, qty_col, dist, parts)
-            index = (index+1) % 2
-            # Create a defined range for each set of distributor part data.
-            workbook.define_name(
-                '{}_part_data'.format(dist), '={wks_name}!{data_range}'.format(
-                    wks_name=WORKSHEET_NAME,
-                    data_range=xl_range_abs(START_ROW, dist_start_col,
-                                            LAST_PART_ROW, next_col - 1)))
-
-
-def collapse_refs(refs):
-    '''Collapse list of part references into a sorted, comma-separated list of hyphenated ranges.'''
-
-    def convert_to_ranges(nums):
-        '''Collapse a list of numbers into sorted, comma-separated, hyphenated ranges.
-           e.g.: 3,4,7,8,9,10,11,13,14 => 3,4,7-11,13,14'''
-        nums.sort()  # Sort all the numbers.
-        num_ranges = []  # No ranges found yet since we just started.
-        range_start = 0  # First possible range is at the start of the list of numbers.
-        # Go through the list of numbers looking for 3 or more sequential numbers.
-        while range_start < len(nums):
-            num_range = nums[range_start
-                             ]  # Current range starts off as a single number.
-            next_range_start = range_start + 1  # The next possible start of a range.
-            # Look for sequences of three or more sequential numbers.
-            for range_end in range(range_start + 2, len(nums)):
-                if range_end - range_start != nums[range_end] - nums[range_start]:
-                    break  # Non-sequential numbers found, so break out of loop.
-                # Otherwise, extend the current range.
-                num_range = [nums[range_start], nums[range_end]]
-                # 3 or more sequential numbers found, so next possible range must start after this one.
-                next_range_start = range_end + 1
-            # Append the range (or single number) just found to the list of range.
-            num_ranges.append(num_range)
-            # Point to the start of the next possible range and keep looking.
-            range_start = next_range_start
-        return num_ranges
-
-    # Regular expression for detecting part references consisting of a
-    # prefix of non-digits followed by a sequence of digits, such as 'LED10'.
-    ref_re = re.compile('(?P<prefix>\D+)(?P<num>\d+)', re.IGNORECASE)
-
-    prefix_nums = {}  # Contains a list of numbers for each distinct prefix.
-    for ref in refs:
-        # Partition each part reference into its beginning part prefix and ending number.
-        match = re.search(ref_re, ref)
-        prefix = match.group('prefix')
-        num = int(match.group('num'))
-
-        # Append the number to the list of numbers for this prefix, or create a list
-        # with a single number if this is the first time a particular prefix was encountered.
-        try:
-            prefix_nums[prefix].append(num)
-        except KeyError:
-            prefix_nums[prefix] = [num]
-
-            # Convert the list of numbers for each prefix into ranges.
-    for prefix in list(prefix_nums.keys()):
-        prefix_nums[prefix] = convert_to_ranges(prefix_nums[prefix])
-
-        # Combine the prefixes and number ranges back into part references.
-    collapsed_refs = []
-    for prefix, nums in list(prefix_nums.items()):
-        for num in nums:
-            if type(num) == list:
-                # Convert a range list into a collapsed part reference:
-                # e.g., 'R10-R15' from 'R':[10,15].
-                collapsed_refs.append('{0}{1}-{0}{2}'.format(prefix, num[0],
-                                                             num[-1]))
-            elif type(num) == int:
-                # Convert a single number into a simple part reference: e.g., 'R10'.
-                collapsed_refs.append('{}{}'.format(prefix, num))
-            else:
-                raise Exception('Unknown part reference {}{}'.format(prefix,
-                                                                     num))
-
-                # Return the collapsed par references.
-    return collapsed_refs
-
-
-def add_globals_to_worksheet(wks, wrk_formats, start_row, start_col,
-                             total_cost_row, parts):
-    '''Add global part data to the spreadsheet.'''
-
-    # Columns for the various types of global part data.
-    columns = {
-        'refs': {
-            'col': 0,
-            'level': 0,  # Outline level (or hierarchy level) for this column.
-            'label': 'Refs',
-            'width': None,  # Column width (default in this case).
-            'comment': 'Schematic identifier for each part.'
-        },
-        'value': {
-            'col': 1,
-            'level': 0,
-            'label': 'Value',
-            'width': None,
-            'comment': 'Value of each part.'
-        },
-        'desc': {
-            'col': 2,
-            'level': 0,
-            'label': 'Desc',
-            'width': None,
-            'comment': 'Description of each part.'
-        },
-        'footprint': {
-            'col': 3,
-            'level': 0,
-            'label': 'Footprint',
-            'width': None,
-            'comment': 'PCB footprint for each part.'
-        },
-        'manf': {
-            'col': 4,
-            'level': 0,
-            'label': 'Manf',
-            'width': None,
-            'comment': 'Manufacturer of each part.'
-        },
-        'manf#': {
-            'col': 5,
-            'level': 0,
-            'label': 'Manf#',
-            'width': None,
-            'comment': 'Manufacturer number for each part.'
-        },
-        'qty': {
-            'col': 6,
-            'level': 0,
-            'label': 'Qty',
-            'width': None,
-            'comment': 'Total number of each part needed to assemble the board.'
-        },
-        'unit_price': {
-            'col': 7,
-            'level': 0,
-            'label': 'Unit$',
-            'width': None,
-            'comment':
-            'Minimum unit price for each part across all distributors.'
-        },
-        'ext_price': {
-            'col': 8,
-            'level': 0,
-            'label': 'Ext$',
-            'width': 15,  # Displays up to $9,999,999.99 without "###".
-            'comment':
-            'Minimum extended price for each part across all distributors.'
-        },
-        # 'short': {
-        # 'col': 7,
-        # 'level': 0,
-        # 'label': 'Short',
-        # 'width': None, # Column width (default in this case).
-        # 'comment': 'Shortage of each part needed for assembly.'},
-    }
-    num_cols = len(list(columns.keys()))
-
-    row = start_row  # Start building global section at this row.
-
-    # Add label for global section.
-    wks.merge_range(row, start_col, row, start_col + num_cols - 1,
-                    "Global Part Info", wrk_formats['global'])
-    row += 1  # Go to next row.
-
-    # Add column headers.
-    for k in list(columns.keys()):
-        col = start_col + columns[k]['col']
-        wks.write_string(row, col, columns[k]['label'], wrk_formats['header'])
-        wks.write_comment(row, col, columns[k]['comment'])
-        wks.set_column(col, col, columns[k]['width'], None,
-                       {'level': columns[k]['level']})
-    row += 1  # Go to next row.
-
-    num_parts = len(parts)
-    PART_INFO_FIRST_ROW = row  # Starting row of part info.
-    PART_INFO_LAST_ROW = PART_INFO_FIRST_ROW + num_parts - 1  # Last row of part info.
-
-    # Add global data for each part.
-    for part in parts:
-
-        # Enter part references.
-        wks.write_string(row, start_col + columns['refs']['col'],
-                         ','.join(collapse_refs(part.refs)))
-
-        # Enter more data for the part.
-        for field in ('value', 'desc', 'footprint', 'manf', 'manf#'):
-            try:
-                wks.write_string(row, start_col + columns[field]['col'],
-                                 part.fields[field])
-            except KeyError:
-                pass
-
-        # Enter total part quantity needed.
-        try:
-            wks.write(row, start_col + columns['qty']['col'],
-                      '=BoardQty*{}'.format(len(part.refs)))
-        except KeyError:
-            pass
-
-            # Enter spreadsheet formula for getting the minimum unit price from all the distributors.
-        dist_unit_prices = []
-        for dist in list(distributors.keys()):
-            # Get the name of the data range for this distributor.
-            dist_part_data_range = '{}_part_data'.format(dist)
-            # Get the contents of the unit price cell for this part (row) and distributor (column+offset).
-            dist_unit_prices.append(
-                'INDIRECT(ADDRESS(ROW(),COLUMN({})+2))'.format(
-                    dist_part_data_range))
-        # Create the function that finds the minimum of all the distributor unit price cells for this part.
-        min_unit_price_func = '=MINA({})'.format(','.join(dist_unit_prices))
-        wks.write(row, start_col + columns['unit_price']['col'],
-                  min_unit_price_func, wrk_formats['currency'])
-
-        # Enter spreadsheet formula for calculating minimum extended price.
-        wks.write_formula(
-            row, start_col + columns['ext_price']['col'],
-            '=iferror({qty}*{unit_price},"")'.format(
-                qty=xl_rowcol_to_cell(row, start_col + columns['qty']['col']),
-                unit_price=xl_rowcol_to_cell(row, start_col +
-                                             columns['unit_price']['col'])),
-            wrk_formats['currency'])
-
-        # Enter part shortage quantity.
-        try:
-            wks.write(row, start_col + columns['short']['col'],
-                      0)  # slack quantity. (Not handled, yet.)
-        except KeyError:
-            pass
-
-        row += 1  # Go to next row.
-
-    # Sum the extended prices for all the parts to get the total minimum cost.
-    total_cost_col = start_col + columns['ext_price']['col']
-    wks.write(total_cost_row, total_cost_col, '=sum({sum_range})'.format(
-        sum_range=xl_range(PART_INFO_FIRST_ROW, total_cost_col,
-                           PART_INFO_LAST_ROW, total_cost_col)),
-              wrk_formats['total_cost_currency'])
-
-    # Return column following the globals so we know where to start next set of cells.
-    # Also return the columns where the references and quantity needed of each part is stored.
-    return start_col + num_cols, start_col + columns['refs']['col'], start_col + columns['qty']['col']
-
-
-def add_dist_to_worksheet(wks, wrk_formats, index, start_row, start_col,
-                          total_cost_row, part_ref_col, part_qty_col, dist,
-                          parts):
-    '''Add distributor-specific part data to the spreadsheet.'''
-
-    # Columns for the various types of distributor-specific part data.
-    columns = {
-        'avail': {
-            'col': 0,
-            # column offset within this distributor range of the worksheet.
-            'level': 1,  # Outline level (or hierarchy level) for this column.
-            'label': 'Avail',  # Column header label.
-            'width': None,  # Column width (default in this case).
-            'comment': 'Available quantity of each part at the distributor.'
-            # Column header tool-tip.
-        },
-        'purch': {
-            'col': 1,
-            'level': 2,
-            'label': 'Purch',
-            'width': None,
-            'comment': 'Purchase quantity of each part from this distributor.'
-        },
-        'unit_price': {
-            'col': 2,
-            'level': 2,
-            'label': 'Unit$',
-            'width': None,
-            'comment': 'Unit price of each part from this distributor.'
-        },
-        'ext_price': {
-            'col': 3,
-            'level': 0,
-            'label': 'Ext$',
-            'width': 15,  # Displays up to $9,999,999.99 without "###".
-            'comment':
-            '(Unit Price) x (Purchase Qty) of each part from this distributor.'
-        },
-        'part_num': {
-            'col': 4,
-            'level': 2,
-            'label': 'Cat#',
-            'width': None,
-            'comment': 'Distributor-assigned part number for each part.'
-        },
-        'part_url': {
-            'col': 5,
-            'level': 2,
-            'label': 'Doc',
-            'width': None,
-            'comment': 'Link to distributor webpage for each part.'
-        },
-    }
-    num_cols = len(list(columns.keys()))
-
-    row = start_row  # Start building distributor section at this row.
-
-    # Add label for this distributor.
-    try:
-        wks.merge_range(row, start_col, row, start_col + num_cols - 1,
-                    distributors[dist]['label'].title(), wrk_formats[dist])
-    except KeyError:
-        wks.merge_range(row, start_col, row, start_col + num_cols - 1,
-                    distributors[dist]['label'].title(), wrk_formats['local_lbl'][index])
-    row += 1  # Go to next row.
-
-    # Add column headers, comments, and outline level (for hierarchy).
-    for k in list(columns.keys()):
-        col = start_col + columns[k]['col']  # Column index for this column.
-        wks.write_string(row, col, columns[k]['label'], wrk_formats['header'])
-        wks.write_comment(row, col, columns[k]['comment'])
-        wks.set_column(col, col, columns[k]['width'], None,
-                       {'level': columns[k]['level']})
-    row += 1  # Go to next row.
-
-    num_parts = len(parts)
-
-    # Add distributor data for each part.
-    PART_INFO_FIRST_ROW = row  # Starting row of part info.
-    PART_INFO_LAST_ROW = PART_INFO_FIRST_ROW + num_parts - 1  # Last row of part info.
-
-    for part in parts:
-
-        # Get the distributor part number.
-        dist_part_num = part.part_num[dist]
-
-        # If the part number doesn't exist, the distributor doesn't stock this part
-        # so leave this row blank.
-        if len(dist_part_num) == 0:
-            row += 1  # Skip this row and go to the next.
-            continue
-
-        # Enter distributor part number for ordering purposes.
-        wks.write(row, start_col + columns['part_num']['col'], dist_part_num,
-                  None)
-
-        # Enter quantity of part available at this distributor.
-        wks.write(row, start_col + columns['avail']['col'],
-                  part.qty_avail[dist], None)
-
-        # Purchase quantity always starts as blank because nothing has been purchased yet.
-        wks.write(row, start_col + columns['purch']['col'], '', None)
-
-        # Extract price tiers from distributor HTML page tree.
-        price_tiers = part.price_tiers[dist]
-        # Add the price for a single unit if it doesn't already exist in the tiers.
-        try:
-            min_qty = min(price_tiers.keys())
-            if min_qty > 1:
-                price_tiers[1] = price_tiers[
-                    min_qty
-                ]  # Set unit price to price of lowest available quantity.
-        except ValueError:  # This happens if the price tier list is empty.
-            pass
-        price_tiers[0] = 0.00  # Enter quantity-zero pricing so LOOKUP works correctly in the spreadsheet.
-
-        # Sort the tiers based on quantities and turn them into lists of strings.
-        qtys = sorted(price_tiers.keys())
-        prices = [str(price_tiers[q]) for q in qtys]
-        qtys = [str(q) for q in qtys]
-
-        purch_qty_col = start_col + columns['purch']['col']
-        unit_price_col = start_col + columns['unit_price']['col']
-        ext_price_col = start_col + columns['ext_price']['col']
-
-        # Enter a spreadsheet lookup function that determines the unit price based on the needed quantity
-        # or the purchased quantity (if that is non-zero), but only if the part number exists.
-        wks.write_formula(
-            row, unit_price_col,
-            '=iferror(lookup(if({purch_qty}="",{needed_qty},{purch_qty}),{{{qtys}}},{{{prices}}}),"")'.format(
-                needed_qty=xl_rowcol_to_cell(row, part_qty_col),
-                purch_qty=xl_rowcol_to_cell(row, purch_qty_col),
-                qtys=','.join(qtys),
-                prices=','.join(prices)), wrk_formats['currency'])
-        # Conditionally format the unit price cell that contains the best price.
-        wks.conditional_format(row, unit_price_col, row, unit_price_col, {
-            'type': 'cell',
-            'criteria': '<=',
-            'value': xl_rowcol_to_cell(row, 7),
-            # This is the global data cell holding the minimum unit price for this part.
-            'format': wrk_formats['best_price']
-        })
-
-        # Enter the formula for the extended price = purch qty * unit price.
-        wks.write_formula(
-            row, ext_price_col,
-            '=iferror(if({purch_qty}="",{needed_qty},{purch_qty})*{unit_price},"")'.format(
-                needed_qty=xl_rowcol_to_cell(row, part_qty_col),
-                purch_qty=xl_rowcol_to_cell(row, purch_qty_col),
-                unit_price=xl_rowcol_to_cell(row, unit_price_col)),
-            wrk_formats['currency'])
-        # Conditionally format the extended price cell that contains the best price.
-        wks.conditional_format(row, ext_price_col, row, ext_price_col, {
-            'type': 'cell',
-            'criteria': '<=',
-            'value': xl_rowcol_to_cell(row, 8),
-            # This is the global data cell holding the minimum extended price for this part.
-            'format': wrk_formats['best_price']
-        })
-
-        # Enter a link to the distributor webpage for this part.
-        if part.url[dist]:
-            wks.write_url(row, start_col + columns['part_url']['col'],
-                      part.url[dist], wrk_formats['centered_text'],
-                      string='Link')
-
-        # Finished processing distributor data for this part.
-        row += 1  # Go to next row.
-
-    # Sum the extended prices for all the parts to get the total cost from this distributor.
-    total_cost_col = start_col + columns['ext_price']['col']
-    wks.write(total_cost_row, total_cost_col, '=sum({sum_range})'.format(
-        sum_range=xl_range(PART_INFO_FIRST_ROW, total_cost_col,
-                           PART_INFO_LAST_ROW, total_cost_col)),
-              wrk_formats['total_cost_currency'])
-
-    # Add list of part numbers and purchase quantities for ordering from this distributor.
-    ORDER_START_COL = start_col + 1
-    ORDER_FIRST_ROW = PART_INFO_LAST_ROW + 2
-    ORDER_LAST_ROW = ORDER_FIRST_ROW + num_parts - 1
-
-    # Each distributor has a different format for entering ordering information,
-    # so we account for that here.
-    order_col = {}
-    order_col_numeric = {}
-    order_delimiter = {}
-    dist_col = {}
-    for position, col_tag in enumerate(distributors[dist]['order_cols']):
-        order_col[col_tag] = ORDER_START_COL + position  # Column for this order info.
-        order_col_numeric[col_tag] = (col_tag ==
-                                      'purch')  # Is this order info numeric?
-        order_delimiter[col_tag] = distributors[dist][
-            'order_delimiter'
-        ]  # Delimiter btwn order columns.
-        # For the last column of order info, the delimiter is blanked.
-        if position + 1 == len(distributors[dist]['order_cols']):
-            order_delimiter[col_tag] = ''
-        # If the column tag doesn't exist in the list of distributor columns,
-        # then assume its for the part reference column in the global data section
-        # of the worksheet.
-        try:
-            dist_col[col_tag] = start_col + columns[col_tag]['col']
-        except KeyError:
-            dist_col[col_tag] = part_ref_col
-
-    def enter_order_info(info_col, order_col, numeric=False, delimiter=''):
-        ''' This function enters a function into a spreadsheet cell that
-            prints the information found in info_col into the order_col column
-            of the order.
-        '''
-
-        # This very complicated spreadsheet function does the following:
-        # 1) Computes the set of row indices in the part data that have
-        #    non-empty cells in sel_range1 and sel_range2. (Innermost
-        #    nested IF and ROW commands.) sel_range1 and sel_range2 are
-        #    the part's catalog number and purchase quantity.
-        # 2) Selects the k'th smallest of the row indices where k is the
-        #    number of rows between the current part row in the order and the
-        #    top row of the order. (SMALL() and ROW() commands.)
-        # 3) Gets the cell contents  from the get_range using the k'th
-        #    smallest row index found in step #2. (INDEX() command.)
-        # 4) Converts the cell contents to a string if it is numeric.
-        #    (num_to_text_func is used.) Otherwise, it's already a string.
-        # 5) CONCATENATES the string from step #4 with the delimiter
-        #    that goes between fields of an order for a part.
-        #    (CONCATENATE() command.)
-        # 6) If any error occurs (which usually means the indexed cell
-        #    contents were blank), then a blank is printed. Otherwise,
-        #    the string from step #5 is printed in this cell.
-        order_info_func = '''
-            IFERROR(
-                CONCATENATE(
-                    {num_to_text_func}(
-                        INDEX(
-                            {get_range},
-                            SMALL(
-                                IF(
-                                    {sel_range2} <> "",
-                                    IF(
-                                        {sel_range1} <> "",
-                                        ROW({sel_range1}) - MIN(ROW({sel_range1})) + 1,
-                                        ""
-                                    ),
-                                    ""
-                                ),
-                                ROW()-ROW({order_first_row})+1
-                            )
-                        )
-                        {num_to_text_fmt}
-                    ),
-                    {delimiter}
-                ),
-                ""
-            )
-        '''
-
-        # Strip all the whitespace from the function string.
-        order_info_func = re.sub('[\s\n]', '', order_info_func)
-
-        # This sets the function and conversion format to use if
-        # numeric cell contents have to be converted to a string.
-        if numeric:
-            num_to_text_func = 'TEXT'
-            num_to_text_fmt = ',"##0"'
-        else:
-            num_to_text_func = ''
-            num_to_text_fmt = ''
-
-        # This puts the order column delimiter into a form acceptable in a spreadsheet formula.
-        if delimiter != '':
-            delimiter = '"{}"'.format(delimiter)
-
-        # These are the columns where the part catalog numbers and purchase quantities can be found.
-        purch_qty_col = start_col + columns['purch']['col']
-        part_num_col = start_col + columns['part_num']['col']
-
-        # Now write the order_info_func into every row of the order in the given column.
-        for r in range(ORDER_FIRST_ROW, ORDER_LAST_ROW + 1):
-            wks.write_array_formula(
-                xl_range(r, order_col, r, order_col),
-                '{{={func}}}'.format(func=order_info_func.format(
-                    order_first_row=xl_rowcol_to_cell(ORDER_FIRST_ROW, 0,
-                                                      row_abs=True),
-                    sel_range1=xl_range_abs(PART_INFO_FIRST_ROW, purch_qty_col,
-                                            PART_INFO_LAST_ROW, purch_qty_col),
-                    sel_range2=xl_range_abs(PART_INFO_FIRST_ROW, part_num_col,
-                                            PART_INFO_LAST_ROW, part_num_col),
-                    get_range=xl_range_abs(PART_INFO_FIRST_ROW, info_col,
-                                           PART_INFO_LAST_ROW, info_col),
-                    delimiter=delimiter,
-                    num_to_text_func=num_to_text_func,
-                    num_to_text_fmt=num_to_text_fmt)))
-
-    # For every column in the order info range, enter the part order information.
-    for col_tag in ('purch', 'part_num', 'refs'):
-        enter_order_info(dist_col[col_tag], order_col[col_tag],
-                         numeric=order_col_numeric[col_tag],
-                         delimiter=order_delimiter[col_tag])
-
-    return start_col + num_cols  # Return column following the globals so we know where to start next set of cells.
-
-
-def get_digikey_price_tiers(html_tree):
-    '''Get the pricing tiers from the parsed tree of the Digikey product page.'''
-    price_tiers = {}
-    try:
-        for tr in html_tree.find('table', id='pricing').find_all('tr'):
-            try:
-                td = tr.find_all('td')
-                qty = int(re.sub('[^0-9]', '', td[0].text))
-                price_tiers[qty] = float(re.sub('[^0-9\.]', '', td[1].text))
-            except (TypeError, AttributeError, ValueError,
-                    IndexError):  # Happens when there's no <td> in table row.
-                continue
-    except AttributeError:
-        # This happens when no pricing info is found in the tree.
-        return price_tiers  # Return empty price tiers.
-    return price_tiers
-
-
-def get_mouser_price_tiers(html_tree):
-    '''Get the pricing tiers from the parsed tree of the Mouser product page.'''
-    price_tiers = {}
-    try:
-        qty_strs = []
-        for qty in html_tree.find('div',
-                                  class_='PriceBreaks').find_all(
-                                      'div',
-                                      class_='PriceBreakQuantity'):
-            qty_strs.append(qty.text)
-        price_strs = []
-        for price in html_tree.find('div',
-                                    class_='PriceBreaks').find_all(
-                                        'div',
-                                        class_='PriceBreakPrice'):
-            price_strs.append(price.text)
-        qtys_prices = list(zip(qty_strs, price_strs))
-        for qty_str, price_str in qtys_prices:
-            try:
-                qty = re.search('(\s*)([0-9,]+)', qty_str).group(2)
-                qty = int(re.sub('[^0-9]', '', qty))
-                price_tiers[qty] = float(re.sub('[^0-9\.]', '', price_str))
-            except (TypeError, AttributeError, ValueError, IndexError):
-                continue
-    except AttributeError:
-        # This happens when no pricing info is found in the tree.
-        return price_tiers  # Return empty price tiers.
-    return price_tiers
-
-
-def get_newark_price_tiers(html_tree):
-    '''Get the pricing tiers from the parsed tree of the Newark product page.'''
-    price_tiers = {}
-    try:
-        qty_strs = []
-        for qty in html_tree.find(
-            'table',
-            class_=('tableProductDetailPrice', 'pricing')).find_all(
-                'td',
-                class_='qty'):
-            qty_strs.append(qty.text)
-        price_strs = []
-        for price in html_tree.find(
-            'table',
-            class_=('tableProductDetailPrice', 'pricing')).find_all(
-                'td',
-                class_='threeColTd'):
-            price_strs.append(price.text)
-        qtys_prices = list(zip(qty_strs, price_strs))
-        for qty_str, price_str in qtys_prices:
-            try:
-                qty = re.search('(\s*)([0-9,]+)', qty_str).group(2)
-                qty = int(re.sub('[^0-9]', '', qty))
-                price_tiers[qty] = float(re.sub('[^0-9\.]', '', price_str))
-            except (TypeError, AttributeError, ValueError):
-                continue
-    except AttributeError:
-        # This happens when no pricing info is found in the tree.
-        return price_tiers  # Return empty price tiers.
-    return price_tiers
-
-
-def get_local_price_tiers(html_tree):
-    '''Get the pricing tiers from the parsed tree of the local product page.'''
-    price_tiers = {}
-    try:
-        pricing = html_tree.find('div', class_='pricing').text
-        pricing = re.sub('[^0-9.;:]', '', pricing) # Keep only digits, decimals, delimiters.
-        for qty_price in pricing.split(';'):
-            qty, price = qty_price.split(SEPRTR)
-            price_tiers[int(qty)] = float(price)
-    except AttributeError:
-        # This happens when no pricing info is found in the tree.
-        return price_tiers  # Return empty price tiers.
-    return price_tiers
-
-
-def digikey_part_is_reeled(html_tree):
-    '''Returns True if this Digi-Key part is reeled or Digi-reeled.'''
-    qty_tiers = list(get_digikey_price_tiers(html_tree).keys())
-    if len(qty_tiers) > 0 and min(qty_tiers) >= 100:
-        return True
-    if html_tree.find('table',
-                      class_='product-details-reel-pricing') is not None:
-        return True
-    return False
-
-
-def get_digikey_part_num(html_tree):
-    '''Get the part number from the Digikey product page.'''
-    try:
-        return re.sub('\n', '', html_tree.find('td',
-                                               id='reportpartnumber').text)
-    except AttributeError:
-        return ''
-
-
-def get_mouser_part_num(html_tree):
-    '''Get the part number from the Mouser product page.'''
-    try:
-        return re.sub('\n', '', html_tree.find('div',
-                                               id='divMouserPartNum').text)
-    except AttributeError:
-        return ''
-
-
-def get_newark_part_num(html_tree):
-    '''Get the part number from the Newark product page.'''
-    try:
-        part_num_str = html_tree.find('div',
-                                      id='productDescription').find(
-                                          'ul').find_all('li')[1].text
-        part_num_str = re.search('(Newark Part No.:)(\s*)([^\s]*)',
-                                 part_num_str, re.IGNORECASE).group(3)
-        return part_num_str
-    except AttributeError:
-        return ''
-
-
-def get_local_part_num(html_tree):
-    '''Get the part number from the local product page.'''
-    try:
-        part_num_str = html_tree.find('div', class_='cat#').text
-        return part_num_str
-    except AttributeError:
-        return ''
-
-
-def get_digikey_qty_avail(html_tree):
-    '''Get the available quantity of the part from the Digikey product page.'''
-    try:
-        qty_str = html_tree.find('td', id='quantityavailable').text
-    except AttributeError:
-        return ''
-    try:
-        qty_str = re.search('(stock:\s*)([0-9,]*)', qty_str,
-                            re.IGNORECASE).group(2)
-        return int(re.sub('[^0-9]', '', qty_str))
-    except (AttributeError, ValueError):
-        return 0
-
-
-def get_mouser_qty_avail(html_tree):
-    '''Get the available quantity of the part from the Mouser product page.'''
-    try:
-        # qty_str = html_tree.find(
-        # 'table',
-        # id='ctl00_ContentMain_availability_tbl1').find_all('td')[0].text
-        qty_str = html_tree.find('div',
-                                 id='availability').find(
-                                     'div',
-                                     class_='av-row').find(
-                                         'div',
-                                         class_='av-col2').text
-    except AttributeError as e:
-        return ''
-    try:
-        qty_str = re.search('(\s*)([0-9,]*)', qty_str, re.IGNORECASE).group(2)
-        return int(re.sub('[^0-9]', '', qty_str))
-    except ValueError:
-        return 0
-
-
-def get_newark_qty_avail(html_tree):
-    '''Get the available quantity of the part from the Newark product page.'''
-    try:
-        qty_str = html_tree.find('div',
-                                 id='priceWrap').find(
-                                     'div',
-                                     class_='highLightBox').p.text
-    except (AttributeError, ValueError):
-        return ''
-    try:
-        return int(re.sub('[^0-9]', '', qty_str))
-    except ValueError:
-        return 0
-
-
-def get_local_qty_avail(html_tree):
-    '''Get the available quantity of the part from the local product page.'''
-    try:
-        qty_str = html_tree.find('div', class_='quantity').text
-    except (AttributeError, ValueError):
-        return ''
-    try:
-        return int(re.sub('[^0-9]', '', qty_str))
-    except ValueError:
-        return 0
-        
-
-def get_user_agent():
-    # The default user_agent_list comprises chrome, IE, firefox, Mozilla, opera, netscape.
-    # for more user agent strings,you can find it in http://www.useragentstring.com/pages/useragentstring.php
-    user_agent_list = [
-        "Mozilla/5.0 (Windows NT 6.1; WOW64) AppleWebKit/537.1 (KHTML, like Gecko) Chrome/22.0.1207.1 Safari/537.1",
-        "Mozilla/5.0 (X11; CrOS i686 2268.111.0) AppleWebKit/536.11 (KHTML, like Gecko) Chrome/20.0.1132.57 Safari/536.11",
-        "Mozilla/5.0 (Windows NT 6.1; WOW64) AppleWebKit/536.6 (KHTML, like Gecko) Chrome/20.0.1092.0 Safari/536.6",
-        "Mozilla/5.0 (Windows NT 6.2) AppleWebKit/536.6 (KHTML, like Gecko) Chrome/20.0.1090.0 Safari/536.6",
-        "Mozilla/5.0 (Windows NT 6.2; WOW64) AppleWebKit/537.1 (KHTML, like Gecko) Chrome/19.77.34.5 Safari/537.1",
-        "Mozilla/5.0 (X11; Linux x86_64) AppleWebKit/536.5 (KHTML, like Gecko) Chrome/19.0.1084.9 Safari/536.5",
-        "Mozilla/5.0 (Windows NT 6.0) AppleWebKit/536.5 (KHTML, like Gecko) Chrome/19.0.1084.36 Safari/536.5",
-        "Mozilla/5.0 (Windows NT 6.1; WOW64) AppleWebKit/536.3 (KHTML, like Gecko) Chrome/19.0.1063.0 Safari/536.3",
-        "Mozilla/5.0 (Windows NT 5.1) AppleWebKit/536.3 (KHTML, like Gecko) Chrome/19.0.1063.0 Safari/536.3",
-        "Mozilla/5.0 (Macintosh; Intel Mac OS X 10_8_0) AppleWebKit/536.3 (KHTML, like Gecko) Chrome/19.0.1063.0 Safari/536.3",
-        "Mozilla/5.0 (Windows NT 6.2) AppleWebKit/536.3 (KHTML, like Gecko) Chrome/19.0.1062.0 Safari/536.3",
-        "Mozilla/5.0 (Windows NT 6.1; WOW64) AppleWebKit/536.3 (KHTML, like Gecko) Chrome/19.0.1062.0 Safari/536.3",
-        "Mozilla/5.0 (Windows NT 6.2) AppleWebKit/536.3 (KHTML, like Gecko) Chrome/19.0.1061.1 Safari/536.3",
-        "Mozilla/5.0 (Windows NT 6.1; WOW64) AppleWebKit/536.3 (KHTML, like Gecko) Chrome/19.0.1061.1 Safari/536.3",
-        "Mozilla/5.0 (Windows NT 6.1) AppleWebKit/536.3 (KHTML, like Gecko) Chrome/19.0.1061.1 Safari/536.3",
-        "Mozilla/5.0 (Windows NT 6.2) AppleWebKit/536.3 (KHTML, like Gecko) Chrome/19.0.1061.0 Safari/536.3",
-        "Mozilla/5.0 (X11; Linux x86_64) AppleWebKit/535.24 (KHTML, like Gecko) Chrome/19.0.1055.1 Safari/535.24",
-        "Mozilla/5.0 (Windows NT 6.2; WOW64) AppleWebKit/535.24 (KHTML, like Gecko) Chrome/19.0.1055.1 Safari/535.24"
-    ]
-    return user_agent_list[randint(0, len(user_agent_list) - 1)]
-
-
-def FakeBrowser(url):
-    req = Request(url)
-    req.add_header('Accept-Language', 'en-US')
-    req.add_header('User-agent', get_user_agent())
-    return req
-
-    
-class PartHtmlError(Exception):
-    '''Exception for failed retrieval of an HTML parse tree for a part.'''
-    pass
-
-
-def get_digikey_part_html_tree(dist, pn, url=None, descend=2):
-    '''Find the Digikey HTML page for a part number and return the URL and parse tree.'''
-
-    def merge_price_tiers(main_tree, alt_tree):
-        '''Merge the price tiers from the alternate-packaging tree into the main tree.'''
-        try:
-            insertion_point = main_tree.find('table', id='pricing').find('tr')
-            for tr in alt_tree.find('table', id='pricing').find_all('tr'):
-                insertion_point.insert_after(tr)
-        except AttributeError:
-            pass
-
-    def merge_qty_avail(main_tree, alt_tree):
-        '''Merge the quantities from the alternate-packaging tree into the main tree.'''
-        try:
-            main_qty = get_digikey_qty_avail(main_tree)
-            alt_qty = get_digikey_qty_avail(alt_tree)
-            merged_qty = max(main_qty, alt_qty)
-            insertion_point = main_tree.find('td', id='quantityavailable')
-            insertion_point.string = 'Digi-Key Stock: {}'.format(merged_qty)
-        except AttributeError:
-            pass
-
-    # Use the part number to lookup the part using the site search function, unless a starting url was given.
-    if url is None:
-        url = 'http://www.digikey.com/scripts/DkSearch/dksus.dll?WT.z_header=search_go&lang=en&keywords=' + urlquote(
-            pn,
-            safe='')
-        #url = 'http://www.digikey.com/product-search/en?KeyWords=' + urlquote(pn,safe='') + '&WT.z_header=search_go'
-    elif url[0] == '/':
-        url = 'http://www.digikey.com' + url
-
-    # Open the URL, read the HTML from it, and parse it into a tree structure.
-    req = FakeBrowser(url)
-    for _ in range(HTML_RESPONSE_RETRIES):
-        try:
-            response = urlopen(req)
-            html = response.read()
-            break
-        except WEB_SCRAPE_EXCEPTIONS:
-            pass
-    else: # Couldn't get a good read from the website.
-        raise PartHtmlError
-
-    # Use the following code if Javascript challenge pages are used to block scrapers.
-    # try:
-    # ghst = Ghost()
-    # sess = ghst.start(plugins_enabled=False, download_images=False, show_scrollbars=False, javascript_enabled=False)
-    # html, resources = sess.open(url)
-    # print('type of HTML is {}'.format(type(html.content)))
-    # html = html.content
-    # except Exception as e:
-    # print('Exception reading with Ghost: {}'.format(e))
-
-    tree = BeautifulSoup(html, 'lxml')
-
-    # If the tree contains the tag for a product page, then return it.
-    if tree.find('html', class_='rd-product-details-page') is not None:
-
-        # Digikey separates cut-tape and reel packaging, so we need to examine more pages
-        # to get all the pricing info. But don't descend any further if limit has been reached.
-        if descend > 0:
-            try:
-                # Find all the URLs to alternate-packaging pages for this part.
-                ap_urls = [
-                    ap.find('td',
-                            class_='lnkAltPack').a['href']
-                    for ap in tree.find(
-                        'table',
-                        class_='product-details-alternate-packaging').find_all(
-                            'tr',
-                            class_='more-expander-item')
-                ]
-                ap_trees_and_urls = [get_digikey_part_html_tree(dist, pn, ap_url,
-                                                                descend=0)
-                                     for ap_url in ap_urls]
-
-                # Put the main tree on the list as well and then look through
-                # the entire list for one that's non-reeled. Use this as the
-                # main page for the part.
-                ap_trees_and_urls.append((tree, url))
-                if digikey_part_is_reeled(tree):
-                    for ap_tree, ap_url in ap_trees_and_urls:
-                        if not digikey_part_is_reeled(ap_tree):
-                            # Found a non-reeled part, so use it as the main page.
-                            tree = ap_tree
-                            url = ap_url
-                            break  # Done looking.
-
-                # Now go through the other pages, merging their pricing and quantity
-                # info into the main page.
-                for ap_tree, ap_url in ap_trees_and_urls:
-                    if ap_tree is tree:
-                        continue  # Skip examining the main tree. It already contains its info.
-                    try:
-                        # Merge the pricing info from that into the main parse tree to make
-                        # a single, unified set of price tiers...
-                        merge_price_tiers(tree, ap_tree)
-                        # and merge available quantity, using the maximum found.
-                        merge_qty_avail(tree, ap_tree)
-                    except AttributeError:
-                        continue
-            except AttributeError:
-                pass
-        return tree, url  # Return the parse tree and the URL where it came from.
-
-    # If the tree is for a list of products, then examine the links to try to find the part number.
-    if tree.find('html', class_='rd-product-category-page') is not None:
-        if descend <= 0:
-            raise PartHtmlError
-        else:
-            # Look for the table of products.
-            products = tree.find(
-                'table',
-                class_='stickyHeader',
-                id='productTable').find('tbody').find_all('tr')
-
-            # Extract the product links for the part numbers from the table.
-            # Extract links for both manufacturer and catalog numbers.
-            product_links = [p.find('td',
-                                    class_='mfg-partnumber').a
-                             for p in products]
-            product_links.extend([p.find('td',
-                                    class_='digikey-partnumber').a
-                             for p in products])
-
-            # Extract all the part numbers from the text portion of the links.
-            part_numbers = [l.text for l in product_links]
-
-            # Look for the part number in the list that most closely matches the requested part number.
-            match = difflib.get_close_matches(pn, part_numbers, 1, 0.0)[0]
-
-            # Now look for the link that goes with the closest matching part number.
-            for l in product_links:
-                if l.text == match:
-                    # Get the tree for the linked-to page and return that.
-                    return get_digikey_part_html_tree(dist, pn,
-                                                      url=l['href'],
-                                                      descend=descend - 1)
-
-    # If the HTML contains a list of part categories, then give up.
-    if tree.find('html', class_='rd-search-parts-page') is not None:
-        raise PartHtmlError
-
-    # I don't know what happened here, so give up.
-    raise PartHtmlError
-
-
-def get_mouser_part_html_tree(dist, pn, url=None, descend=2):
-    '''Find the Mouser HTML page for a part number and return the URL and parse tree.'''
-
-    # Use the part number to lookup the part using the site search function, unless a starting url was given.
-    if url is None:
-        url = 'http://www.mouser.com/Search/Refine.aspx?Keyword=' + urlquote(
-            pn,
-            safe='')
-    elif url[0] == '/':
-        url = 'http://www.mouser.com' + url
-    elif url.startswith('..'):
-        url = 'http://www.mouser.com/Search/' + url
-
-    # Open the URL, read the HTML from it, and parse it into a tree structure.
-    req = FakeBrowser(url)
-    req.add_header('Cookie', 'preferences=ps=www2&pl=en-US&pc_www2=USDe')
-    for _ in range(HTML_RESPONSE_RETRIES):
-        try:
-            response = urlopen(req)
-            html = response.read()
-            break
-        except WEB_SCRAPE_EXCEPTIONS:
-            pass
-    else: # Couldn't get a good read from the website.
-        raise PartHtmlError
-    tree = BeautifulSoup(html, 'lxml')
-
-    # If the tree contains the tag for a product page, then just return it.
-    if tree.find('div', id='product-details') is not None:
-        return tree, url
-
-    # If the tree is for a list of products, then examine the links to try to find the part number.
-    if tree.find('table', class_='SearchResultsTable') is not None:
-        if descend <= 0:
-            raise PartHtmlError
-        else:
-            # Look for the table of products.
-            products = tree.find(
-                'table',
-                class_='SearchResultsTable').find_all(
-                    'tr',
-                    class_=('SearchResultsRowOdd', 'SearchResultsRowEven'))
-
-            # Extract the product links for the part numbers from the table.
-            product_links = [p.find('div', class_='mfrDiv').a for p in products]
-
-            # Extract all the part numbers from the text portion of the links.
-            part_numbers = [l.text for l in product_links]
-
-            # Look for the part number in the list that most closely matches the requested part number.
-            match = difflib.get_close_matches(pn, part_numbers, 1, 0.0)[0]
-
-            # Now look for the link that goes with the closest matching part number.
-            for l in product_links:
-                if l.text == match:
-                    # Get the tree for the linked-to page and return that.
-                    return get_mouser_part_html_tree(dist, pn, url=l['href'], descend=descend-1)
-
-    # I don't know what happened here, so give up.
-    raise PartHtmlError
-
-
-def get_newark_part_html_tree(dist, pn, url=None, descend=2):
-    '''Find the Newark HTML page for a part number and return the URL and parse tree.'''
-
-    # Use the part number to lookup the part using the site search function, unless a starting url was given.
-    if url is None:
-        url = 'http://www.newark.com/webapp/wcs/stores/servlet/Search?catalogId=15003&langId=-1&storeId=10194&gs=true&st=' + urlquote(
-            pn,
-            safe='')
-    elif url[0] == '/':
-        url = 'http://www.newark.com' + url
-    elif url.startswith('..'):
-        url = 'http://www.newark.com/Search/' + url
-
-    # Open the URL, read the HTML from it, and parse it into a tree structure.
-    for _ in range(HTML_RESPONSE_RETRIES):
-        try:
-            req = FakeBrowser(url)
-            response = urlopen(req)
-            html = response.read()
-            break
-        except WEB_SCRAPE_EXCEPTIONS:
-            pass
-    else: # Couldn't get a good read from the website.
-        raise PartHtmlError
-    tree = BeautifulSoup(html, 'lxml')
-
-    # If the tree contains the tag for a product page, then just return it.
-    if tree.find('div', class_='productDisplay', id='page') is not None:
-        return tree, url
-
-    # If the tree is for a list of products, then examine the links to try to find the part number.
-    if tree.find('table', class_='productLister', id='sProdList') is not None:
-        if descend <= 0:
-            raise PartHtmlError
-        else:
-            # Look for the table of products.
-            products = tree.find('table',
-                                 class_='productLister',
-                                 id='sProdList').find_all('tr',
-                                                          class_='altRow')
-
-            # Extract the product links for the part numbers from the table.
-            product_links = []
-            for p in products:
-                try:
-                    product_links.append(
-                        p.find('td',
-                               class_='mftrPart').find('p',
-                                                       class_='wordBreak').a)
-                except AttributeError:
-                    continue
-
-            # Extract all the part numbers from the text portion of the links.
-            part_numbers = [l.text for l in product_links]
-
-            # Look for the part number in the list that most closely matches the requested part number.
-            match = difflib.get_close_matches(pn, part_numbers, 1, 0.0)[0]
-
-            # Now look for the link that goes with the closest matching part number.
-            for l in product_links:
-                if l.text == match:
-                    # Get the tree for the linked-to page and return that.
-                    return get_newark_part_html_tree(dist, pn, url=l['href'], descend=descend-1)
-
-    # I don't know what happened here, so give up.
-    raise PartHtmlError
-    
-    
-def get_local_part_html_tree(dist, pn, url=None):
-    '''Extract the HTML tree from the HTML page for local parts.'''
-    
-    # Extract the HTML tree from the local part HTML page.
-    html = local_part_html
-    tree =  BeautifulSoup(html, 'lxml')
-    
-    try:
-        # Find the DIV in the tree for the given part and distributor.
-        class_ = dist + SEPRTR + pn
-        part_tree = tree.find('div', class_=class_)
-        url_tree = part_tree.find('div', class_='link')
-        try:
-            # Return the part data tree and any URL associated with the part.
-            return part_tree, url_tree.text.strip()
-        except AttributeError:
-            # Return part data tree and None if the URL is not found.
-            return part_tree, None
-    except AttributeError:
-        # Return an error if the part_tree is not found.
-        raise PartHtmlError
-
-
-def get_part_html_tree(part, dist, distributor_dict, local_html):
-    '''Get the HTML tree for a part from the given distributor website or local HTML.'''
-
-    global local_part_html
-    local_part_html = local_html
-
-    logger.log(DEBUG_OBSESSIVE, '%s %s', dist, str(part.refs))
-    
-    # Get function name for getting the HTML tree for this part from this distributor.
-    function = distributor_dict[dist]['function']
-    get_dist_part_html_tree = THIS_MODULE['get_{}_part_html_tree'.format(function)]
-    
-    try:
-        # Search for part information using one of the following:
-        #    1) the distributor's catalog number.
-        #    2) the manufacturer's part number.
-        for key in (dist+'#', dist+SEPRTR+'cat#', 'manf#'):
-            if key in part.fields:
-                return get_dist_part_html_tree(dist, part.fields[key])
-        # No distributor or manufacturer number, so give up.
-        else:
-            logger.warn("No '%s#' or 'manf#' field: cannot lookup part %s at %s", dist, part.refs, dist)
-            return BeautifulSoup('<html></html>', 'lxml'), ''
-            #raise PartHtmlError
-    except (PartHtmlError, AttributeError):
-        logger.warn("Part %s not found at %s", part.refs, dist)
-        # If no HTML page was found, then return a tree for an empty page.
-        return BeautifulSoup('<html></html>', 'lxml'), ''
-
-        
-def scrape_part(args):
-    '''Scrape the data for a part from each distributor website or local HTML.'''
-    
-    id, part, distributor_dict, local_html = args # Unpack the arguments.
-
-    # Create dictionaries for the various items of part data from each distributor.
-    url = {}
-    part_num = {}
-    price_tiers = {}
-    qty_avail = {}
-    
-    # Scrape the part data from each distributor website or the local HTML.
-    for d in distributor_dict:
-        # Get the HTML tree for the part.
-        html_tree, url[d] = get_part_html_tree(part, d, distributor_dict, local_html)
-        
-        # Get the function names for getting the part data from the HTML tree.
-        function = distributor_dict[d]['function']
-        get_dist_price_tiers = THIS_MODULE['get_{}_price_tiers'.format(function)]
-        get_dist_part_num = THIS_MODULE['get_{}_part_num'.format(function)]
-        get_dist_qty_avail = THIS_MODULE['get_{}_qty_avail'.format(function)]
-
-        # Call the functions that extract the data from the HTML tree.
-        part_num[d] = get_dist_part_num(html_tree)
-        qty_avail[d] = get_dist_qty_avail(html_tree)
-        price_tiers[d] = get_dist_price_tiers(html_tree)
-    
-    # Return the part data.
-    return id, url, part_num, price_tiers, qty_avail
+# MIT license
+#
+# Copyright (C) 2015 by XESS Corporation
+#
+# Permission is hereby granted, free of charge, to any person obtaining a copy
+# of this software and associated documentation files (the "Software"), to deal
+# in the Software without restriction, including without limitation the rights
+# to use, copy, modify, merge, publish, distribute, sublicense, and/or sell
+# copies of the Software, and to permit persons to whom the Software is
+# furnished to do so, subject to the following conditions:
+#
+# The above copyright notice and this permission notice shall be included in
+# all copies or substantial portions of the Software.
+#
+# THE SOFTWARE IS PROVIDED "AS IS", WITHOUT WARRANTY OF ANY KIND, EXPRESS OR
+# IMPLIED, INCLUDING BUT NOT LIMITED TO THE WARRANTIES OF MERCHANTABILITY,
+# FITNESS FOR A PARTICULAR PURPOSE AND NONINFRINGEMENT. IN NO EVENT SHALL THE
+# AUTHORS OR COPYRIGHT HOLDERS BE LIABLE FOR ANY CLAIM, DAMAGES OR OTHER
+# LIABILITY, WHETHER IN AN ACTION OF CONTRACT, TORT OR OTHERWISE, ARISING FROM,
+# OUT OF OR IN CONNECTION WITH THE SOFTWARE OR THE USE OR OTHER DEALINGS IN
+# THE SOFTWARE.
+
+# Inserted by Pasteurize tool.
+from __future__ import print_function
+from __future__ import unicode_literals
+from __future__ import division
+from __future__ import absolute_import
+from builtins import zip
+from builtins import range
+from builtins import int
+from builtins import str
+from future import standard_library
+standard_library.install_aliases()
+
+import future
+
+import sys
+import pprint
+import re
+import difflib
+import logging
+from bs4 import BeautifulSoup
+from random import randint
+import xlsxwriter
+from xlsxwriter.utility import xl_rowcol_to_cell, xl_range, xl_range_abs
+from yattag import Doc, indent  # For generating HTML page for local parts.
+from multiprocessing import Pool # For running web scrapes in parallel.
+import http.client # For web scraping exceptions.
+try:
+    from urllib.parse import urlencode, quote as urlquote, urlsplit, urlunsplit
+    import urllib.request
+    from urllib.request import urlopen, Request
+except ImportError:
+    from urlparse import quote as urlquote, urlsplit, urlunsplit
+    from urllib import urlencode
+    from urllib2 import urlopen, Request
+
+# ghost library allows scraping pages that have Javascript challenge pages that
+# screen-out robots. Digi-Key stopped doing this, so it's not needed at the moment.
+# Also requires installation of Qt4.8 (not 5!) and pyside.
+#from ghost import Ghost
+
+__all__ = ['kicost']  # Only export this routine for use by the outside world.
+
+# Used to get the names of functions in this module so they can be called dynamically.
+THIS_MODULE = locals()
+
+SEPRTR = ':'  # Delimiter between library:component, distributor:field, etc.
+HTML_RESPONSE_RETRIES = 2 # Num of retries for getting part data web page.
+
+WEB_SCRAPE_EXCEPTIONS = (urllib.request.URLError, http.client.HTTPException)
+                          
+# Global array of distributor names.
+distributors = {
+    'newark': {
+        'scrape': 'web',
+        'function': 'newark',
+        'label': 'Newark',
+        'order_cols': ['part_num', 'purch', 'refs'],
+        'order_delimiter': ','
+    },
+    'digikey': {
+        'scrape': 'web',
+        'function': 'digikey',
+        'label': 'Digi-Key',
+        'order_cols': ['purch', 'part_num', 'refs'],
+        'order_delimiter': ','
+    },
+    'mouser': {
+        'scrape': 'web',
+        'function': 'mouser',
+        'label': 'Mouser',
+        'order_cols': ['part_num', 'purch', 'refs'],
+        'order_delimiter': ' '
+    },
+}
+
+local_part_html = ''
+
+logger = logging.getLogger('kicost')
+DEBUG_OVERVIEW = logging.DEBUG
+DEBUG_DETAILED = logging.DEBUG-1
+DEBUG_OBSESSIVE = logging.DEBUG-2
+
+
+def kicost(in_file, out_filename, ignore_fields, num_processes):
+    '''Take a schematic input file and create an output file with a cost spreadsheet in xlsx format.'''
+
+    # Get groups of identical parts.
+    parts = get_part_groups(in_file, ignore_fields)
+    
+    # Create an HTML page containing all the local part information.
+    local_part_html = create_local_part_html(parts)
+    
+    if logger.isEnabledFor(DEBUG_DETAILED):
+        pprint.pprint(distributors)
+
+    # Get the distributor product page for each part and scrape the part data.
+    logger.log(DEBUG_OVERVIEW, 'Scrape part data for each component group...')
+    if num_processes <= 1:
+        # Scrape data, one part at a time.
+        for i in range(len(parts)):
+            args = (i, parts[i], distributors, local_part_html)
+            id, url, part_num, price_tiers, qty_avail = scrape_part(args)
+            parts[id].part_num = part_num
+            parts[id].url = url
+            parts[id].price_tiers = price_tiers
+            parts[id].qty_avail = qty_avail
+    else:
+        # Scrape data for multiple parts simultaneously.
+        args = [(i, parts[i], distributors, local_part_html) for i in range(len(parts))]
+        results = Pool(num_processes).imap_unordered(scrape_part, args)
+        for id, url, part_num, price_tiers, qty_avail in results:
+            parts[id].part_num = part_num
+            parts[id].url = url
+            parts[id].price_tiers = price_tiers
+            parts[id].qty_avail = qty_avail
+
+    # Create the part pricing spreadsheet.
+    create_spreadsheet(parts, out_filename)
+
+    # Print component groups for debugging purposes.
+    if logger.isEnabledFor(DEBUG_DETAILED):
+        for part in parts:
+            for f in dir(part):
+                if f.startswith('__'):
+                    continue
+                elif f.startswith('html_trees'):
+                    continue
+                else:
+                    print('{} = '.format(f), end=' ')
+                    try:
+                        pprint.pprint(part.__dict__[f])
+                    except TypeError:
+                        # Pyton 2.7 pprint has some problem ordering None and strings.
+                        print(part.__dict__[f])
+                    except KeyError:
+                        pass
+            print()
+
+            
+# Temporary class for storing part group information.
+class IdenticalComponents(object):
+    pass
+
+def get_part_groups(in_file, ignore_fields):
+    '''Get groups of identical parts from an XML file and return them as a dictionary.'''
+
+    ign_fields = [str(f.lower()) for f in ignore_fields]
+
+    def extract_fields(part):
+        '''Extract XML fields from the part in a library or schematic.'''
+        fields = {}
+        try:
+            for f in part.find('fields').find_all('field'):
+                # Store the name and value for each kicost-related field.
+                name = str(f['name'].lower()) # Ignore case of field name.
+                if name in ign_fields:
+                    continue  # Ignore fields in the ignore list.
+                if SEPRTR not in name: # No separator, so get global field value.
+                    fields[name] = str(f.string)
+                elif name.startswith('kicost:'): # Store kicost-related values.
+                    name = name[len('kicost:'):] # strip leading 'kicost:'.
+                    # Add 'local' to non-manf#/cat# fields without leading distributor name.
+                    if name != 'manf#' and name[:-1] not in distributors:
+                        if SEPRTR not in name: # This field has no distributor.
+                            name = 'local:'+name # Assign it to a local distributor.
+                    fields[name] = str(f.string)
+        except AttributeError:
+            pass  # No fields found for this part.
+        return fields
+
+    # Read-in the schematic XML file to get a tree and get its root.
+    logger.log(DEBUG_OVERVIEW, 'Get schematic XML...')
+    root = BeautifulSoup(in_file, 'lxml')
+
+    # Make a dictionary from the fields in the parts library so these field
+    # values can be instantiated into the individual components in the schematic.
+    logger.log(DEBUG_OVERVIEW, 'Get parts library...')
+    libparts = {}
+    for p in root.find('libparts').find_all('libpart'):
+
+        # Get the values for the fields in each library part (if any).
+        fields = extract_fields(p)
+
+        # Store the field dict under the key made from the
+        # concatenation of the library and part names.
+        libparts[str(p['lib'] + SEPRTR + p['part'])] = fields
+
+        # Also have to store the fields under any part aliases.
+        try:
+            for alias in p.find('aliases').find_all('alias'):
+                libparts[str(p['lib'] + SEPRTR + alias.string)] = fields
+        except AttributeError:
+            pass  # No aliases for this part.
+
+    # Find the components used in the schematic and elaborate
+    # them with global values from the libraries and local values
+    # from the schematic.
+    logger.log(DEBUG_OVERVIEW, 'Get components...')
+    components = {}
+    for c in root.find('components').find_all('comp'):
+
+        # Find the library used for this component.
+        libsource = c.find('libsource')
+
+        # Create the key to look up the part in the libparts dict.
+        libpart = str(libsource['lib'] + SEPRTR + libsource['part'])
+
+        # Initialize the fields from the global values in the libparts dict entry.
+        # (These will get overwritten by any local values down below.)
+        fields = libparts[libpart].copy()  # Make a copy! Don't use reference!
+
+        # Store the part key and its value.
+        fields['libpart'] = libpart
+        fields['value'] = str(c.find('value').string)
+
+        # Get the footprint for the part (if any) from the schematic.
+        try:
+            fields['footprint'] = str(c.find('footprint').string)
+        except AttributeError:
+            pass
+
+        # Get the values for any other kicost-related fields in the part 
+        # (if any) from the schematic. These will override any field values
+        # from the part library.
+        fields.update(extract_fields(c))
+
+        # Store the fields for the part using the reference identifier as the key.
+        components[str(c['ref'])] = fields
+
+    # Now partition the parts into groups of like components.
+    # First, get groups of identical components but ignore any manufacturer's
+    # part numbers that may be assigned. Just collect those in a list for each group.
+    logger.log(DEBUG_OVERVIEW, 'Get groups of identical components...')
+    component_groups = {}
+    for ref, fields in list(components.items()): # part references and field values.
+
+        # Take the field keys and values of each part and create a hash.
+        # Use the hash as the key to a dictionary that stores lists of
+        # part references that have identical field values. The important fields
+        # are the reference prefix ('R', 'C', etc.), value, and footprint.
+        # Don't use the manufacturer's part number when calculating the hash!
+        # Also, don't use any fields with SEPRTR in the label because that indicates
+        # a field used by a specific tool (including kicost).
+        hash_fields = {k: fields[k] for k in fields if k != 'manf#' and SEPRTR not in k}
+        h = hash(tuple(sorted(hash_fields.items())))
+
+        # Now add the hashed component to the group with the matching hash
+        # or create a new group if the hash hasn't been seen before.
+        try:
+            # Add next ref for identical part to the list.
+            component_groups[h].refs.append(ref)
+            # Also add any manufacturer's part number (or None) to the group's list.
+            component_groups[h].manf_nums.add(fields.get('manf#'))
+        except KeyError:
+            # This happens if it is the first part in a group, so the group
+            # doesn't exist yet.
+            component_groups[h] = IdenticalComponents()  # Add empty structure.
+            component_groups[h].refs = [ref]  # Init list of refs with first ref.
+            # Now add the manf. part num (or None) for this part to the group set.
+            component_groups[h].manf_nums = set([fields.get('manf#')])
+
+    # Now we have groups of seemingly identical parts. But some of the parts
+    # within a group may have different manufacturer's part numbers, and these
+    # groups may need to be split into smaller groups of parts all having the
+    # same manufacturer's number. Here are the cases that need to be handled:
+    #   One manf# number: All parts have the same manf#. Don't split this group.
+    #   Two manf# numbers, but one is None: Some of the parts have no manf# but
+    #       are otherwise identical to the other parts in the group. Don't split
+    #       this group. Instead, propagate the non-None manf# to all the parts.
+    #   Two manf#, neither is None: All parts have non-None manf# numbers.
+    #       Split the group into two smaller groups of parts all having the same
+    #       manf#.
+    #   Three or more manf#: Split this group into smaller groups, each one with
+    #       parts having the same manf#, even if it's None. It's impossible to
+    #       determine which manf# the None parts should be assigned to, so leave
+    #       their manf# as None.
+    new_component_groups = [] # Copy new component groups into this.
+    for g, grp in list(component_groups.items()):
+        num_manf_nums = len(grp.manf_nums)
+        if num_manf_nums == 1:
+            new_component_groups.append(grp)
+            continue  # Single manf#. Don't split this group.
+        elif num_manf_nums == 2 and None in grp.manf_nums:
+            new_component_groups.append(grp)
+            continue  # Two manf#, but one of them is None. Don't split this group.
+        # Otherwise, split the group into subgroups, each with the same manf#.
+        for manf_num in grp.manf_nums:
+            sub_group = IdenticalComponents()
+            sub_group.manf_nums = [manf_num]
+            sub_group.refs = []
+            for ref in grp.refs:
+                # Use get() which returns None if the component has no manf# field.
+                # That will match if the group manf_num is also None.
+                if components[ref].get('manf#') == manf_num:
+                    sub_group.refs.append(ref)
+            new_component_groups.append(sub_group)
+            
+    # Now get the values of all fields within the members of a group.
+    # These will become the field values for ALL members of that group.
+    for grp in new_component_groups:
+        grp_fields = {}
+        for ref in grp.refs:
+            for key, val in list(components[ref].items()):
+                if val is None: # Field with no value...
+                    continue # so ignore it.
+                if grp_fields.get(key): # This field has been seen before.
+                    if grp_fields[key] != val: # Flag if new field value not the same as old.
+                        raise Exception('field value mismatch: {} {} {}'.format(ref, key, val))
+                else: # First time this field has been seen in the group, so store it.
+                    grp_fields[key] = val
+        grp.fields = grp_fields
+
+    # Now return the list of identical part groups.
+    return new_component_groups
+
+    # Now return a list of the groups without their hash keys.
+    return list(new_component_groups.values())
+
+    
+def create_local_part_html(parts):
+    '''Create HTML page containing info for local (non-webscraped) parts.'''
+    
+    global distributors
+    
+    logger.log(DEBUG_OVERVIEW, 'Create HTML page for parts with custom pricing...')
+    
+    doc, tag, text = Doc().tagtext()
+    with tag('html'):
+        with tag('body'):
+            for p in parts:
+                # Find the manufacturer's part number if it exists.
+                pn = p.fields.get('manf#') # Returns None if no manf# field.
+
+                # Find the various distributors for this part by 
+                # looking for leading fields terminated by SEPRTR.
+                for key in p.fields:
+                    try:
+                        dist = key[:key.index(SEPRTR)]
+                    except ValueError:
+                        continue
+                    if dist not in distributors:
+                        distributors[dist] = {
+                            'scrape': 'local',
+                            'function': 'local',
+                            'label': dist,
+                            'order_cols': ['purch', 'part_num', 'refs'],
+                            'order_delimiter': ''
+                        }
+                # Now look for catalog number, price list and webpage link for this part.
+                for dist in distributors:
+                    cat_num = p.fields.get(dist+':cat#')
+                    pricing = p.fields.get(dist+':pricing')
+                    link = p.fields.get(dist+':link')
+                    if cat_num is None and pricing is None and link is None:
+                        continue
+
+                    def make_random_catalog_number(p):
+                        hash_fields = {k: p.fields[k] for k in p.fields}
+                        hash_fields['dist'] = dist
+                        return '#{0:08X}'.format(abs(hash(tuple(sorted(hash_fields.items())))))
+                        
+                    cat_num = cat_num or pn or make_random_catalog_number(p)
+                    p.fields[dist+':cat#'] = cat_num # Store generated cat#.
+                    with tag('div', klass=dist+SEPRTR+cat_num):
+                        with tag('div', klass='cat#'):
+                            text(cat_num)
+                        if pricing is not None:
+                            with tag('div', klass='pricing'):
+                                text(pricing)
+                        if link is not None:
+                            url_parts = list(urlsplit(link))
+                            if url_parts[0] == '':
+                                url_parts[0] = u'http'
+                            link = urlunsplit(url_parts)
+                            with tag('div', klass='link'):
+                                text(link)
+    html = doc.getvalue()
+    if logger.isEnabledFor(DEBUG_OBSESSIVE):
+        print(indent(html))
+    return html
+
+
+def create_spreadsheet(parts, spreadsheet_filename):
+    '''Create a spreadsheet using the info for the parts (including their HTML trees).'''
+    
+    logger.log(DEBUG_OVERVIEW, 'Create spreadsheet...')
+
+    DEFAULT_BUILD_QTY = 100  # Default value for number of boards to build.
+    WORKSHEET_NAME = 'KiCost'  # Default name for part-pricing worksheet.
+
+    # Create spreadsheet file.
+    with xlsxwriter.Workbook(spreadsheet_filename) as workbook:
+
+        # Create the various format styles used by various spreadsheet items.
+        wrk_formats = {
+            'global': workbook.add_format({
+                'font_size': 14,
+                'font_color': 'white',
+                'bold': True,
+                'align': 'center',
+                'valign': 'vcenter',
+                'bg_color': '#303030'
+            }),
+            'digikey': workbook.add_format({
+                'font_size': 14,
+                'font_color': 'white',
+                'bold': True,
+                'align': 'center',
+                'valign': 'vcenter',
+                'bg_color': '#CC0000'  # Digi-Key red.
+            }),
+            'mouser': workbook.add_format({
+                'font_size': 14,
+                'font_color': 'white',
+                'bold': True,
+                'align': 'center',
+                'valign': 'vcenter',
+                'bg_color': '#004A85'  # Mouser blue.
+            }),
+            'newark': workbook.add_format({
+                'font_size': 14,
+                'font_color': 'white',
+                'bold': True,
+                'align': 'center',
+                'valign': 'vcenter',
+                'bg_color': '#A2AE06'  # Newark/E14 olive green.
+            }),
+            'local_lbl': [
+                workbook.add_format({
+                    'font_size': 14,
+                    'font_color': 'black',
+                    'bold': True,
+                    'align': 'center',
+                    'valign': 'vcenter',
+                    'bg_color': '#909090'  # Darker grey.
+                }),
+                workbook.add_format({
+                    'font_size': 14,
+                    'font_color': 'black',
+                    'bold': True,
+                    'align': 'center',
+                    'valign': 'vcenter',
+                    'bg_color': '#c0c0c0'  # Lighter grey.
+                }),
+            ],
+            'header': workbook.add_format({
+                'font_size': 12,
+                'bold': True,
+                'align': 'center',
+                'valign': 'top',
+                'text_wrap': True
+            }),
+            'board_qty': workbook.add_format(
+                {'font_size': 13,
+                 'bold': True,
+                 'align': 'right'}),
+            'total_cost_label': workbook.add_format({
+                'font_size': 13,
+                'bold': True,
+                'align': 'right',
+                'valign': 'vcenter'}),
+            'unit_cost_label': workbook.add_format({
+                'font_size': 13,
+                'bold': True,
+                'align': 'right',
+                'valign': 'vcenter'
+            }),
+            'total_cost_currency': workbook.add_format({
+                'font_size': 13,
+                'font_color': 'red',
+                'bold': True,
+                'num_format': '$#,##0.00',
+                'valign': 'vcenter'}),
+            'unit_cost_currency': workbook.add_format({
+                'font_size': 13,
+                'font_color': 'green',
+                'bold': True,
+                'num_format': '$#,##0.00',
+                'valign': 'vcenter'
+            }),
+            'best_price': workbook.add_format({'bg_color': '#80FF80', }),
+            'currency': workbook.add_format({'num_format': '$#,##0.00'}),
+            'centered_text': workbook.add_format({'align': 'center'}),
+        }
+
+        # Create the worksheet that holds the pricing information.
+        wks = workbook.add_worksheet(WORKSHEET_NAME)
+
+        # Set the row & column for entering the part information in the sheet.
+        START_COL = 0
+        BOARD_QTY_ROW = 0
+        TOTAL_COST_ROW = BOARD_QTY_ROW + 1
+        UNIT_COST_ROW = TOTAL_COST_ROW + 1
+        START_ROW = 4
+        LABEL_ROW = START_ROW + 1
+        COL_HDR_ROW = LABEL_ROW + 1
+        FIRST_PART_ROW = COL_HDR_ROW + 1
+        LAST_PART_ROW = COL_HDR_ROW + len(parts) - 1
+
+        # Load the global part information (not distributor-specific) into the sheet.
+        # next_col = the column immediately to the right of the global data.
+        # qty_col = the column where the quantity needed of each part is stored.
+        next_col, refs_col, qty_col = add_globals_to_worksheet(
+            wks, wrk_formats, START_ROW, START_COL, TOTAL_COST_ROW, parts)
+        # Create a defined range for the global data.
+        workbook.define_name(
+            'global_part_data', '={wks_name}!{data_range}'.format(
+                wks_name=WORKSHEET_NAME,
+                data_range=xl_range_abs(START_ROW, START_COL, LAST_PART_ROW,
+                                        next_col - 1)))
+
+        # Create the cell where the quantity of boards to assemble is entered.
+        # Place the board qty cells near the right side of the global info.
+        wks.write(BOARD_QTY_ROW, next_col - 2, 'Board Qty:',
+                  wrk_formats['board_qty'])
+        wks.write(BOARD_QTY_ROW, next_col - 1, DEFAULT_BUILD_QTY,
+                  wrk_formats['board_qty'])  # Set initial board quantity.
+        # Define the named cell where the total board quantity can be found.
+        workbook.define_name('BoardQty', '={wks_name}!{cell_ref}'.format(
+            wks_name=WORKSHEET_NAME,
+            cell_ref=xl_rowcol_to_cell(BOARD_QTY_ROW, next_col - 1,
+                                       row_abs=True,
+                                       col_abs=True)))
+
+        # Create the row to show total cost of board parts for each distributor.
+        wks.write(TOTAL_COST_ROW, next_col - 2, 'Total Cost:',
+                  wrk_formats['total_cost_label'])
+
+        # Define the named cell where the total cost can be found.
+        workbook.define_name('TotalCost', '={wks_name}!{cell_ref}'.format(
+            wks_name=WORKSHEET_NAME,
+            cell_ref=xl_rowcol_to_cell(TOTAL_COST_ROW, next_col - 1,
+                                       row_abs=True,
+                                       col_abs=True)))
+
+
+        # Create the row to show unit cost of board parts.
+        wks.write(UNIT_COST_ROW, next_col - 2, 'Unit Cost:',
+                  wrk_formats['unit_cost_label'])
+        wks.write(UNIT_COST_ROW, next_col - 1, "=TotalCost/BoardQty",
+                  wrk_formats['unit_cost_currency'])
+
+        # Freeze view of the global information and the column headers, but
+        # allow the distributor-specific part info to scroll.
+        wks.freeze_panes(COL_HDR_ROW, next_col)
+
+        # Make a list of alphabetically-ordered distributors with web distributors before locals.
+        web_dists = sorted([d for d in distributors if distributors[d]['scrape'] != 'local'])
+        local_dists = sorted([d for d in distributors if distributors[d]['scrape'] == 'local'])
+        dist_list = web_dists + local_dists
+
+        # Load the part information from each distributor into the sheet.
+        index = 0
+        for dist in dist_list:
+            dist_start_col = next_col
+            next_col = add_dist_to_worksheet(wks, wrk_formats, index, START_ROW,
+                                             dist_start_col, TOTAL_COST_ROW,
+                                             refs_col, qty_col, dist, parts)
+            index = (index+1) % 2
+            # Create a defined range for each set of distributor part data.
+            workbook.define_name(
+                '{}_part_data'.format(dist), '={wks_name}!{data_range}'.format(
+                    wks_name=WORKSHEET_NAME,
+                    data_range=xl_range_abs(START_ROW, dist_start_col,
+                                            LAST_PART_ROW, next_col - 1)))
+
+
+def collapse_refs(refs):
+    '''Collapse list of part references into a sorted, comma-separated list of hyphenated ranges.'''
+
+    def convert_to_ranges(nums):
+        '''Collapse a list of numbers into sorted, comma-separated, hyphenated ranges.
+           e.g.: 3,4,7,8,9,10,11,13,14 => 3,4,7-11,13,14'''
+        nums.sort()  # Sort all the numbers.
+        num_ranges = []  # No ranges found yet since we just started.
+        range_start = 0  # First possible range is at the start of the list of numbers.
+        # Go through the list of numbers looking for 3 or more sequential numbers.
+        while range_start < len(nums):
+            num_range = nums[range_start
+                             ]  # Current range starts off as a single number.
+            next_range_start = range_start + 1  # The next possible start of a range.
+            # Look for sequences of three or more sequential numbers.
+            for range_end in range(range_start + 2, len(nums)):
+                if range_end - range_start != nums[range_end] - nums[range_start]:
+                    break  # Non-sequential numbers found, so break out of loop.
+                # Otherwise, extend the current range.
+                num_range = [nums[range_start], nums[range_end]]
+                # 3 or more sequential numbers found, so next possible range must start after this one.
+                next_range_start = range_end + 1
+            # Append the range (or single number) just found to the list of range.
+            num_ranges.append(num_range)
+            # Point to the start of the next possible range and keep looking.
+            range_start = next_range_start
+        return num_ranges
+
+    # Regular expression for detecting part references consisting of a
+    # prefix of non-digits followed by a sequence of digits, such as 'LED10'.
+    ref_re = re.compile('(?P<prefix>\D+)(?P<num>\d+)', re.IGNORECASE)
+
+    prefix_nums = {}  # Contains a list of numbers for each distinct prefix.
+    for ref in refs:
+        # Partition each part reference into its beginning part prefix and ending number.
+        match = re.search(ref_re, ref)
+        prefix = match.group('prefix')
+        num = int(match.group('num'))
+
+        # Append the number to the list of numbers for this prefix, or create a list
+        # with a single number if this is the first time a particular prefix was encountered.
+        try:
+            prefix_nums[prefix].append(num)
+        except KeyError:
+            prefix_nums[prefix] = [num]
+
+            # Convert the list of numbers for each prefix into ranges.
+    for prefix in list(prefix_nums.keys()):
+        prefix_nums[prefix] = convert_to_ranges(prefix_nums[prefix])
+
+        # Combine the prefixes and number ranges back into part references.
+    collapsed_refs = []
+    for prefix, nums in list(prefix_nums.items()):
+        for num in nums:
+            if type(num) == list:
+                # Convert a range list into a collapsed part reference:
+                # e.g., 'R10-R15' from 'R':[10,15].
+                collapsed_refs.append('{0}{1}-{0}{2}'.format(prefix, num[0],
+                                                             num[-1]))
+            elif type(num) == int:
+                # Convert a single number into a simple part reference: e.g., 'R10'.
+                collapsed_refs.append('{}{}'.format(prefix, num))
+            else:
+                raise Exception('Unknown part reference {}{}'.format(prefix,
+                                                                     num))
+
+                # Return the collapsed par references.
+    return collapsed_refs
+
+
+def add_globals_to_worksheet(wks, wrk_formats, start_row, start_col,
+                             total_cost_row, parts):
+    '''Add global part data to the spreadsheet.'''
+
+    # Columns for the various types of global part data.
+    columns = {
+        'refs': {
+            'col': 0,
+            'level': 0,  # Outline level (or hierarchy level) for this column.
+            'label': 'Refs',
+            'width': None,  # Column width (default in this case).
+            'comment': 'Schematic identifier for each part.'
+        },
+        'value': {
+            'col': 1,
+            'level': 0,
+            'label': 'Value',
+            'width': None,
+            'comment': 'Value of each part.'
+        },
+        'desc': {
+            'col': 2,
+            'level': 0,
+            'label': 'Desc',
+            'width': None,
+            'comment': 'Description of each part.'
+        },
+        'footprint': {
+            'col': 3,
+            'level': 0,
+            'label': 'Footprint',
+            'width': None,
+            'comment': 'PCB footprint for each part.'
+        },
+        'manf': {
+            'col': 4,
+            'level': 0,
+            'label': 'Manf',
+            'width': None,
+            'comment': 'Manufacturer of each part.'
+        },
+        'manf#': {
+            'col': 5,
+            'level': 0,
+            'label': 'Manf#',
+            'width': None,
+            'comment': 'Manufacturer number for each part.'
+        },
+        'qty': {
+            'col': 6,
+            'level': 0,
+            'label': 'Qty',
+            'width': None,
+            'comment': 'Total number of each part needed to assemble the board.'
+        },
+        'unit_price': {
+            'col': 7,
+            'level': 0,
+            'label': 'Unit$',
+            'width': None,
+            'comment':
+            'Minimum unit price for each part across all distributors.'
+        },
+        'ext_price': {
+            'col': 8,
+            'level': 0,
+            'label': 'Ext$',
+            'width': 15,  # Displays up to $9,999,999.99 without "###".
+            'comment':
+            'Minimum extended price for each part across all distributors.'
+        },
+        # 'short': {
+        # 'col': 7,
+        # 'level': 0,
+        # 'label': 'Short',
+        # 'width': None, # Column width (default in this case).
+        # 'comment': 'Shortage of each part needed for assembly.'},
+    }
+    num_cols = len(list(columns.keys()))
+
+    row = start_row  # Start building global section at this row.
+
+    # Add label for global section.
+    wks.merge_range(row, start_col, row, start_col + num_cols - 1,
+                    "Global Part Info", wrk_formats['global'])
+    row += 1  # Go to next row.
+
+    # Add column headers.
+    for k in list(columns.keys()):
+        col = start_col + columns[k]['col']
+        wks.write_string(row, col, columns[k]['label'], wrk_formats['header'])
+        wks.write_comment(row, col, columns[k]['comment'])
+        wks.set_column(col, col, columns[k]['width'], None,
+                       {'level': columns[k]['level']})
+    row += 1  # Go to next row.
+
+    num_parts = len(parts)
+    PART_INFO_FIRST_ROW = row  # Starting row of part info.
+    PART_INFO_LAST_ROW = PART_INFO_FIRST_ROW + num_parts - 1  # Last row of part info.
+
+    # Add global data for each part.
+    for part in parts:
+
+        # Enter part references.
+        wks.write_string(row, start_col + columns['refs']['col'],
+                         ','.join(collapse_refs(part.refs)))
+
+        # Enter more data for the part.
+        for field in ('value', 'desc', 'footprint', 'manf', 'manf#'):
+            try:
+                wks.write_string(row, start_col + columns[field]['col'],
+                                 part.fields[field])
+            except KeyError:
+                pass
+
+        # Enter total part quantity needed.
+        try:
+            wks.write(row, start_col + columns['qty']['col'],
+                      '=BoardQty*{}'.format(len(part.refs)))
+        except KeyError:
+            pass
+
+            # Enter spreadsheet formula for getting the minimum unit price from all the distributors.
+        dist_unit_prices = []
+        for dist in list(distributors.keys()):
+            # Get the name of the data range for this distributor.
+            dist_part_data_range = '{}_part_data'.format(dist)
+            # Get the contents of the unit price cell for this part (row) and distributor (column+offset).
+            dist_unit_prices.append(
+                'INDIRECT(ADDRESS(ROW(),COLUMN({})+2))'.format(
+                    dist_part_data_range))
+        # Create the function that finds the minimum of all the distributor unit price cells for this part.
+        min_unit_price_func = '=MINA({})'.format(','.join(dist_unit_prices))
+        wks.write(row, start_col + columns['unit_price']['col'],
+                  min_unit_price_func, wrk_formats['currency'])
+
+        # Enter spreadsheet formula for calculating minimum extended price.
+        wks.write_formula(
+            row, start_col + columns['ext_price']['col'],
+            '=iferror({qty}*{unit_price},"")'.format(
+                qty=xl_rowcol_to_cell(row, start_col + columns['qty']['col']),
+                unit_price=xl_rowcol_to_cell(row, start_col +
+                                             columns['unit_price']['col'])),
+            wrk_formats['currency'])
+
+        # Enter part shortage quantity.
+        try:
+            wks.write(row, start_col + columns['short']['col'],
+                      0)  # slack quantity. (Not handled, yet.)
+        except KeyError:
+            pass
+
+        row += 1  # Go to next row.
+
+    # Sum the extended prices for all the parts to get the total minimum cost.
+    total_cost_col = start_col + columns['ext_price']['col']
+    wks.write(total_cost_row, total_cost_col, '=sum({sum_range})'.format(
+        sum_range=xl_range(PART_INFO_FIRST_ROW, total_cost_col,
+                           PART_INFO_LAST_ROW, total_cost_col)),
+              wrk_formats['total_cost_currency'])
+
+    # Return column following the globals so we know where to start next set of cells.
+    # Also return the columns where the references and quantity needed of each part is stored.
+    return start_col + num_cols, start_col + columns['refs']['col'], start_col + columns['qty']['col']
+
+
+def add_dist_to_worksheet(wks, wrk_formats, index, start_row, start_col,
+                          total_cost_row, part_ref_col, part_qty_col, dist,
+                          parts):
+    '''Add distributor-specific part data to the spreadsheet.'''
+
+    # Columns for the various types of distributor-specific part data.
+    columns = {
+        'avail': {
+            'col': 0,
+            # column offset within this distributor range of the worksheet.
+            'level': 1,  # Outline level (or hierarchy level) for this column.
+            'label': 'Avail',  # Column header label.
+            'width': None,  # Column width (default in this case).
+            'comment': 'Available quantity of each part at the distributor.'
+            # Column header tool-tip.
+        },
+        'purch': {
+            'col': 1,
+            'level': 2,
+            'label': 'Purch',
+            'width': None,
+            'comment': 'Purchase quantity of each part from this distributor.'
+        },
+        'unit_price': {
+            'col': 2,
+            'level': 2,
+            'label': 'Unit$',
+            'width': None,
+            'comment': 'Unit price of each part from this distributor.'
+        },
+        'ext_price': {
+            'col': 3,
+            'level': 0,
+            'label': 'Ext$',
+            'width': 15,  # Displays up to $9,999,999.99 without "###".
+            'comment':
+            '(Unit Price) x (Purchase Qty) of each part from this distributor.'
+        },
+        'part_num': {
+            'col': 4,
+            'level': 2,
+            'label': 'Cat#',
+            'width': None,
+            'comment': 'Distributor-assigned part number for each part.'
+        },
+        'part_url': {
+            'col': 5,
+            'level': 2,
+            'label': 'Doc',
+            'width': None,
+            'comment': 'Link to distributor webpage for each part.'
+        },
+    }
+    num_cols = len(list(columns.keys()))
+
+    row = start_row  # Start building distributor section at this row.
+
+    # Add label for this distributor.
+    try:
+        wks.merge_range(row, start_col, row, start_col + num_cols - 1,
+                    distributors[dist]['label'].title(), wrk_formats[dist])
+    except KeyError:
+        wks.merge_range(row, start_col, row, start_col + num_cols - 1,
+                    distributors[dist]['label'].title(), wrk_formats['local_lbl'][index])
+    row += 1  # Go to next row.
+
+    # Add column headers, comments, and outline level (for hierarchy).
+    for k in list(columns.keys()):
+        col = start_col + columns[k]['col']  # Column index for this column.
+        wks.write_string(row, col, columns[k]['label'], wrk_formats['header'])
+        wks.write_comment(row, col, columns[k]['comment'])
+        wks.set_column(col, col, columns[k]['width'], None,
+                       {'level': columns[k]['level']})
+    row += 1  # Go to next row.
+
+    num_parts = len(parts)
+
+    # Add distributor data for each part.
+    PART_INFO_FIRST_ROW = row  # Starting row of part info.
+    PART_INFO_LAST_ROW = PART_INFO_FIRST_ROW + num_parts - 1  # Last row of part info.
+
+    for part in parts:
+
+        # Get the distributor part number.
+        dist_part_num = part.part_num[dist]
+
+        # If the part number doesn't exist, the distributor doesn't stock this part
+        # so leave this row blank.
+        if len(dist_part_num) == 0:
+            row += 1  # Skip this row and go to the next.
+            continue
+
+        # Enter distributor part number for ordering purposes.
+        wks.write(row, start_col + columns['part_num']['col'], dist_part_num,
+                  None)
+
+        # Enter quantity of part available at this distributor.
+        wks.write(row, start_col + columns['avail']['col'],
+                  part.qty_avail[dist], None)
+
+        # Purchase quantity always starts as blank because nothing has been purchased yet.
+        wks.write(row, start_col + columns['purch']['col'], '', None)
+
+        # Extract price tiers from distributor HTML page tree.
+        price_tiers = part.price_tiers[dist]
+        # Add the price for a single unit if it doesn't already exist in the tiers.
+        try:
+            min_qty = min(price_tiers.keys())
+            if min_qty > 1:
+                price_tiers[1] = price_tiers[
+                    min_qty
+                ]  # Set unit price to price of lowest available quantity.
+        except ValueError:  # This happens if the price tier list is empty.
+            pass
+        price_tiers[0] = 0.00  # Enter quantity-zero pricing so LOOKUP works correctly in the spreadsheet.
+
+        # Sort the tiers based on quantities and turn them into lists of strings.
+        qtys = sorted(price_tiers.keys())
+        prices = [str(price_tiers[q]) for q in qtys]
+        qtys = [str(q) for q in qtys]
+
+        purch_qty_col = start_col + columns['purch']['col']
+        unit_price_col = start_col + columns['unit_price']['col']
+        ext_price_col = start_col + columns['ext_price']['col']
+
+        # Enter a spreadsheet lookup function that determines the unit price based on the needed quantity
+        # or the purchased quantity (if that is non-zero), but only if the part number exists.
+        wks.write_formula(
+            row, unit_price_col,
+            '=iferror(lookup(if({purch_qty}="",{needed_qty},{purch_qty}),{{{qtys}}},{{{prices}}}),"")'.format(
+                needed_qty=xl_rowcol_to_cell(row, part_qty_col),
+                purch_qty=xl_rowcol_to_cell(row, purch_qty_col),
+                qtys=','.join(qtys),
+                prices=','.join(prices)), wrk_formats['currency'])
+        # Conditionally format the unit price cell that contains the best price.
+        wks.conditional_format(row, unit_price_col, row, unit_price_col, {
+            'type': 'cell',
+            'criteria': '<=',
+            'value': xl_rowcol_to_cell(row, 7),
+            # This is the global data cell holding the minimum unit price for this part.
+            'format': wrk_formats['best_price']
+        })
+
+        # Enter the formula for the extended price = purch qty * unit price.
+        wks.write_formula(
+            row, ext_price_col,
+            '=iferror(if({purch_qty}="",{needed_qty},{purch_qty})*{unit_price},"")'.format(
+                needed_qty=xl_rowcol_to_cell(row, part_qty_col),
+                purch_qty=xl_rowcol_to_cell(row, purch_qty_col),
+                unit_price=xl_rowcol_to_cell(row, unit_price_col)),
+            wrk_formats['currency'])
+        # Conditionally format the extended price cell that contains the best price.
+        wks.conditional_format(row, ext_price_col, row, ext_price_col, {
+            'type': 'cell',
+            'criteria': '<=',
+            'value': xl_rowcol_to_cell(row, 8),
+            # This is the global data cell holding the minimum extended price for this part.
+            'format': wrk_formats['best_price']
+        })
+
+        # Enter a link to the distributor webpage for this part.
+        if part.url[dist]:
+            wks.write_url(row, start_col + columns['part_url']['col'],
+                      part.url[dist], wrk_formats['centered_text'],
+                      string='Link')
+
+        # Finished processing distributor data for this part.
+        row += 1  # Go to next row.
+
+    # Sum the extended prices for all the parts to get the total cost from this distributor.
+    total_cost_col = start_col + columns['ext_price']['col']
+    wks.write(total_cost_row, total_cost_col, '=sum({sum_range})'.format(
+        sum_range=xl_range(PART_INFO_FIRST_ROW, total_cost_col,
+                           PART_INFO_LAST_ROW, total_cost_col)),
+              wrk_formats['total_cost_currency'])
+
+    # Add list of part numbers and purchase quantities for ordering from this distributor.
+    ORDER_START_COL = start_col + 1
+    ORDER_FIRST_ROW = PART_INFO_LAST_ROW + 2
+    ORDER_LAST_ROW = ORDER_FIRST_ROW + num_parts - 1
+
+    # Each distributor has a different format for entering ordering information,
+    # so we account for that here.
+    order_col = {}
+    order_col_numeric = {}
+    order_delimiter = {}
+    dist_col = {}
+    for position, col_tag in enumerate(distributors[dist]['order_cols']):
+        order_col[col_tag] = ORDER_START_COL + position  # Column for this order info.
+        order_col_numeric[col_tag] = (col_tag ==
+                                      'purch')  # Is this order info numeric?
+        order_delimiter[col_tag] = distributors[dist][
+            'order_delimiter'
+        ]  # Delimiter btwn order columns.
+        # For the last column of order info, the delimiter is blanked.
+        if position + 1 == len(distributors[dist]['order_cols']):
+            order_delimiter[col_tag] = ''
+        # If the column tag doesn't exist in the list of distributor columns,
+        # then assume its for the part reference column in the global data section
+        # of the worksheet.
+        try:
+            dist_col[col_tag] = start_col + columns[col_tag]['col']
+        except KeyError:
+            dist_col[col_tag] = part_ref_col
+
+    def enter_order_info(info_col, order_col, numeric=False, delimiter=''):
+        ''' This function enters a function into a spreadsheet cell that
+            prints the information found in info_col into the order_col column
+            of the order.
+        '''
+
+        # This very complicated spreadsheet function does the following:
+        # 1) Computes the set of row indices in the part data that have
+        #    non-empty cells in sel_range1 and sel_range2. (Innermost
+        #    nested IF and ROW commands.) sel_range1 and sel_range2 are
+        #    the part's catalog number and purchase quantity.
+        # 2) Selects the k'th smallest of the row indices where k is the
+        #    number of rows between the current part row in the order and the
+        #    top row of the order. (SMALL() and ROW() commands.)
+        # 3) Gets the cell contents  from the get_range using the k'th
+        #    smallest row index found in step #2. (INDEX() command.)
+        # 4) Converts the cell contents to a string if it is numeric.
+        #    (num_to_text_func is used.) Otherwise, it's already a string.
+        # 5) CONCATENATES the string from step #4 with the delimiter
+        #    that goes between fields of an order for a part.
+        #    (CONCATENATE() command.)
+        # 6) If any error occurs (which usually means the indexed cell
+        #    contents were blank), then a blank is printed. Otherwise,
+        #    the string from step #5 is printed in this cell.
+        order_info_func = '''
+            IFERROR(
+                CONCATENATE(
+                    {num_to_text_func}(
+                        INDEX(
+                            {get_range},
+                            SMALL(
+                                IF(
+                                    {sel_range2} <> "",
+                                    IF(
+                                        {sel_range1} <> "",
+                                        ROW({sel_range1}) - MIN(ROW({sel_range1})) + 1,
+                                        ""
+                                    ),
+                                    ""
+                                ),
+                                ROW()-ROW({order_first_row})+1
+                            )
+                        )
+                        {num_to_text_fmt}
+                    ),
+                    {delimiter}
+                ),
+                ""
+            )
+        '''
+
+        # Strip all the whitespace from the function string.
+        order_info_func = re.sub('[\s\n]', '', order_info_func)
+
+        # This sets the function and conversion format to use if
+        # numeric cell contents have to be converted to a string.
+        if numeric:
+            num_to_text_func = 'TEXT'
+            num_to_text_fmt = ',"##0"'
+        else:
+            num_to_text_func = ''
+            num_to_text_fmt = ''
+
+        # This puts the order column delimiter into a form acceptable in a spreadsheet formula.
+        if delimiter != '':
+            delimiter = '"{}"'.format(delimiter)
+
+        # These are the columns where the part catalog numbers and purchase quantities can be found.
+        purch_qty_col = start_col + columns['purch']['col']
+        part_num_col = start_col + columns['part_num']['col']
+
+        # Now write the order_info_func into every row of the order in the given column.
+        for r in range(ORDER_FIRST_ROW, ORDER_LAST_ROW + 1):
+            wks.write_array_formula(
+                xl_range(r, order_col, r, order_col),
+                '{{={func}}}'.format(func=order_info_func.format(
+                    order_first_row=xl_rowcol_to_cell(ORDER_FIRST_ROW, 0,
+                                                      row_abs=True),
+                    sel_range1=xl_range_abs(PART_INFO_FIRST_ROW, purch_qty_col,
+                                            PART_INFO_LAST_ROW, purch_qty_col),
+                    sel_range2=xl_range_abs(PART_INFO_FIRST_ROW, part_num_col,
+                                            PART_INFO_LAST_ROW, part_num_col),
+                    get_range=xl_range_abs(PART_INFO_FIRST_ROW, info_col,
+                                           PART_INFO_LAST_ROW, info_col),
+                    delimiter=delimiter,
+                    num_to_text_func=num_to_text_func,
+                    num_to_text_fmt=num_to_text_fmt)))
+
+    # For every column in the order info range, enter the part order information.
+    for col_tag in ('purch', 'part_num', 'refs'):
+        enter_order_info(dist_col[col_tag], order_col[col_tag],
+                         numeric=order_col_numeric[col_tag],
+                         delimiter=order_delimiter[col_tag])
+
+    return start_col + num_cols  # Return column following the globals so we know where to start next set of cells.
+
+
+def get_digikey_price_tiers(html_tree):
+    '''Get the pricing tiers from the parsed tree of the Digikey product page.'''
+    price_tiers = {}
+    try:
+        for tr in html_tree.find('table', id='pricing').find_all('tr'):
+            try:
+                td = tr.find_all('td')
+                qty = int(re.sub('[^0-9]', '', td[0].text))
+                price_tiers[qty] = float(re.sub('[^0-9\.]', '', td[1].text))
+            except (TypeError, AttributeError, ValueError,
+                    IndexError):  # Happens when there's no <td> in table row.
+                continue
+    except AttributeError:
+        # This happens when no pricing info is found in the tree.
+        return price_tiers  # Return empty price tiers.
+    return price_tiers
+
+
+def get_mouser_price_tiers(html_tree):
+    '''Get the pricing tiers from the parsed tree of the Mouser product page.'''
+    price_tiers = {}
+    try:
+        qty_strs = []
+        for qty in html_tree.find('div',
+                                  class_='PriceBreaks').find_all(
+                                      'div',
+                                      class_='PriceBreakQuantity'):
+            qty_strs.append(qty.text)
+        price_strs = []
+        for price in html_tree.find('div',
+                                    class_='PriceBreaks').find_all(
+                                        'div',
+                                        class_='PriceBreakPrice'):
+            price_strs.append(price.text)
+        qtys_prices = list(zip(qty_strs, price_strs))
+        for qty_str, price_str in qtys_prices:
+            try:
+                qty = re.search('(\s*)([0-9,]+)', qty_str).group(2)
+                qty = int(re.sub('[^0-9]', '', qty))
+                price_tiers[qty] = float(re.sub('[^0-9\.]', '', price_str))
+            except (TypeError, AttributeError, ValueError, IndexError):
+                continue
+    except AttributeError:
+        # This happens when no pricing info is found in the tree.
+        return price_tiers  # Return empty price tiers.
+    return price_tiers
+
+
+def get_newark_price_tiers(html_tree):
+    '''Get the pricing tiers from the parsed tree of the Newark product page.'''
+    price_tiers = {}
+    try:
+        qty_strs = []
+        for qty in html_tree.find(
+            'table',
+            class_=('tableProductDetailPrice', 'pricing')).find_all(
+                'td',
+                class_='qty'):
+            qty_strs.append(qty.text)
+        price_strs = []
+        for price in html_tree.find(
+            'table',
+            class_=('tableProductDetailPrice', 'pricing')).find_all(
+                'td',
+                class_='threeColTd'):
+            price_strs.append(price.text)
+        qtys_prices = list(zip(qty_strs, price_strs))
+        for qty_str, price_str in qtys_prices:
+            try:
+                qty = re.search('(\s*)([0-9,]+)', qty_str).group(2)
+                qty = int(re.sub('[^0-9]', '', qty))
+                price_tiers[qty] = float(re.sub('[^0-9\.]', '', price_str))
+            except (TypeError, AttributeError, ValueError):
+                continue
+    except AttributeError:
+        # This happens when no pricing info is found in the tree.
+        return price_tiers  # Return empty price tiers.
+    return price_tiers
+
+
+def get_local_price_tiers(html_tree):
+    '''Get the pricing tiers from the parsed tree of the local product page.'''
+    price_tiers = {}
+    try:
+        pricing = html_tree.find('div', class_='pricing').text
+        pricing = re.sub('[^0-9.;:]', '', pricing) # Keep only digits, decimals, delimiters.
+        for qty_price in pricing.split(';'):
+            qty, price = qty_price.split(SEPRTR)
+            price_tiers[int(qty)] = float(price)
+    except AttributeError:
+        # This happens when no pricing info is found in the tree.
+        return price_tiers  # Return empty price tiers.
+    return price_tiers
+
+
+def digikey_part_is_reeled(html_tree):
+    '''Returns True if this Digi-Key part is reeled or Digi-reeled.'''
+    qty_tiers = list(get_digikey_price_tiers(html_tree).keys())
+    if len(qty_tiers) > 0 and min(qty_tiers) >= 100:
+        return True
+    if html_tree.find('table',
+                      class_='product-details-reel-pricing') is not None:
+        return True
+    return False
+
+
+def get_digikey_part_num(html_tree):
+    '''Get the part number from the Digikey product page.'''
+    try:
+        return re.sub('\n', '', html_tree.find('td',
+                                               id='reportpartnumber').text)
+    except AttributeError:
+        return ''
+
+
+def get_mouser_part_num(html_tree):
+    '''Get the part number from the Mouser product page.'''
+    try:
+        return re.sub('\n', '', html_tree.find('div',
+                                               id='divMouserPartNum').text)
+    except AttributeError:
+        return ''
+
+
+def get_newark_part_num(html_tree):
+    '''Get the part number from the Newark product page.'''
+    try:
+        part_num_str = html_tree.find('div',
+                                      id='productDescription').find(
+                                          'ul').find_all('li')[1].text
+        part_num_str = re.search('(Newark Part No.:)(\s*)([^\s]*)',
+                                 part_num_str, re.IGNORECASE).group(3)
+        return part_num_str
+    except AttributeError:
+        return ''
+
+
+def get_local_part_num(html_tree):
+    '''Get the part number from the local product page.'''
+    try:
+        part_num_str = html_tree.find('div', class_='cat#').text
+        return part_num_str
+    except AttributeError:
+        return ''
+
+
+def get_digikey_qty_avail(html_tree):
+    '''Get the available quantity of the part from the Digikey product page.'''
+    try:
+        qty_str = html_tree.find('td', id='quantityavailable').text
+    except AttributeError:
+        return ''
+    try:
+        qty_str = re.search('(stock:\s*)([0-9,]*)', qty_str,
+                            re.IGNORECASE).group(2)
+        return int(re.sub('[^0-9]', '', qty_str))
+    except (AttributeError, ValueError):
+        return 0
+
+
+def get_mouser_qty_avail(html_tree):
+    '''Get the available quantity of the part from the Mouser product page.'''
+    try:
+        # qty_str = html_tree.find(
+        # 'table',
+        # id='ctl00_ContentMain_availability_tbl1').find_all('td')[0].text
+        qty_str = html_tree.find('div',
+                                 id='availability').find(
+                                     'div',
+                                     class_='av-row').find(
+                                         'div',
+                                         class_='av-col2').text
+    except AttributeError as e:
+        return ''
+    try:
+        qty_str = re.search('(\s*)([0-9,]*)', qty_str, re.IGNORECASE).group(2)
+        return int(re.sub('[^0-9]', '', qty_str))
+    except ValueError:
+        return 0
+
+
+def get_newark_qty_avail(html_tree):
+    '''Get the available quantity of the part from the Newark product page.'''
+    try:
+        qty_str = html_tree.find('div',
+                                 id='priceWrap').find(
+                                     'div',
+                                     class_='highLightBox').p.text
+    except (AttributeError, ValueError):
+        return ''
+    try:
+        return int(re.sub('[^0-9]', '', qty_str))
+    except ValueError:
+        return 0
+
+
+def get_local_qty_avail(html_tree):
+    '''Get the available quantity of the part from the local product page.'''
+    try:
+        qty_str = html_tree.find('div', class_='quantity').text
+    except (AttributeError, ValueError):
+        return ''
+    try:
+        return int(re.sub('[^0-9]', '', qty_str))
+    except ValueError:
+        return 0
+        
+
+def get_user_agent():
+    # The default user_agent_list comprises chrome, IE, firefox, Mozilla, opera, netscape.
+    # for more user agent strings,you can find it in http://www.useragentstring.com/pages/useragentstring.php
+    user_agent_list = [
+        "Mozilla/5.0 (Windows NT 6.1; WOW64) AppleWebKit/537.1 (KHTML, like Gecko) Chrome/22.0.1207.1 Safari/537.1",
+        "Mozilla/5.0 (X11; CrOS i686 2268.111.0) AppleWebKit/536.11 (KHTML, like Gecko) Chrome/20.0.1132.57 Safari/536.11",
+        "Mozilla/5.0 (Windows NT 6.1; WOW64) AppleWebKit/536.6 (KHTML, like Gecko) Chrome/20.0.1092.0 Safari/536.6",
+        "Mozilla/5.0 (Windows NT 6.2) AppleWebKit/536.6 (KHTML, like Gecko) Chrome/20.0.1090.0 Safari/536.6",
+        "Mozilla/5.0 (Windows NT 6.2; WOW64) AppleWebKit/537.1 (KHTML, like Gecko) Chrome/19.77.34.5 Safari/537.1",
+        "Mozilla/5.0 (X11; Linux x86_64) AppleWebKit/536.5 (KHTML, like Gecko) Chrome/19.0.1084.9 Safari/536.5",
+        "Mozilla/5.0 (Windows NT 6.0) AppleWebKit/536.5 (KHTML, like Gecko) Chrome/19.0.1084.36 Safari/536.5",
+        "Mozilla/5.0 (Windows NT 6.1; WOW64) AppleWebKit/536.3 (KHTML, like Gecko) Chrome/19.0.1063.0 Safari/536.3",
+        "Mozilla/5.0 (Windows NT 5.1) AppleWebKit/536.3 (KHTML, like Gecko) Chrome/19.0.1063.0 Safari/536.3",
+        "Mozilla/5.0 (Macintosh; Intel Mac OS X 10_8_0) AppleWebKit/536.3 (KHTML, like Gecko) Chrome/19.0.1063.0 Safari/536.3",
+        "Mozilla/5.0 (Windows NT 6.2) AppleWebKit/536.3 (KHTML, like Gecko) Chrome/19.0.1062.0 Safari/536.3",
+        "Mozilla/5.0 (Windows NT 6.1; WOW64) AppleWebKit/536.3 (KHTML, like Gecko) Chrome/19.0.1062.0 Safari/536.3",
+        "Mozilla/5.0 (Windows NT 6.2) AppleWebKit/536.3 (KHTML, like Gecko) Chrome/19.0.1061.1 Safari/536.3",
+        "Mozilla/5.0 (Windows NT 6.1; WOW64) AppleWebKit/536.3 (KHTML, like Gecko) Chrome/19.0.1061.1 Safari/536.3",
+        "Mozilla/5.0 (Windows NT 6.1) AppleWebKit/536.3 (KHTML, like Gecko) Chrome/19.0.1061.1 Safari/536.3",
+        "Mozilla/5.0 (Windows NT 6.2) AppleWebKit/536.3 (KHTML, like Gecko) Chrome/19.0.1061.0 Safari/536.3",
+        "Mozilla/5.0 (X11; Linux x86_64) AppleWebKit/535.24 (KHTML, like Gecko) Chrome/19.0.1055.1 Safari/535.24",
+        "Mozilla/5.0 (Windows NT 6.2; WOW64) AppleWebKit/535.24 (KHTML, like Gecko) Chrome/19.0.1055.1 Safari/535.24"
+    ]
+    return user_agent_list[randint(0, len(user_agent_list) - 1)]
+
+
+def FakeBrowser(url):
+    req = Request(url)
+    req.add_header('Accept-Language', 'en-US')
+    req.add_header('User-agent', get_user_agent())
+    return req
+
+    
+class PartHtmlError(Exception):
+    '''Exception for failed retrieval of an HTML parse tree for a part.'''
+    pass
+
+
+def get_digikey_part_html_tree(dist, pn, url=None, descend=2):
+    '''Find the Digikey HTML page for a part number and return the URL and parse tree.'''
+
+    def merge_price_tiers(main_tree, alt_tree):
+        '''Merge the price tiers from the alternate-packaging tree into the main tree.'''
+        try:
+            insertion_point = main_tree.find('table', id='pricing').find('tr')
+            for tr in alt_tree.find('table', id='pricing').find_all('tr'):
+                insertion_point.insert_after(tr)
+        except AttributeError:
+            pass
+
+    def merge_qty_avail(main_tree, alt_tree):
+        '''Merge the quantities from the alternate-packaging tree into the main tree.'''
+        try:
+            main_qty = get_digikey_qty_avail(main_tree)
+            alt_qty = get_digikey_qty_avail(alt_tree)
+            merged_qty = max(main_qty, alt_qty)
+            insertion_point = main_tree.find('td', id='quantityavailable')
+            insertion_point.string = 'Digi-Key Stock: {}'.format(merged_qty)
+        except AttributeError:
+            pass
+
+    # Use the part number to lookup the part using the site search function, unless a starting url was given.
+    if url is None:
+        url = 'http://www.digikey.com/scripts/DkSearch/dksus.dll?WT.z_header=search_go&lang=en&keywords=' + urlquote(
+            pn,
+            safe='')
+        #url = 'http://www.digikey.com/product-search/en?KeyWords=' + urlquote(pn,safe='') + '&WT.z_header=search_go'
+    elif url[0] == '/':
+        url = 'http://www.digikey.com' + url
+
+    # Open the URL, read the HTML from it, and parse it into a tree structure.
+    req = FakeBrowser(url)
+    for _ in range(HTML_RESPONSE_RETRIES):
+        try:
+            response = urlopen(req)
+            html = response.read()
+            break
+        except WEB_SCRAPE_EXCEPTIONS:
+            logger.log(DEBUG_DETAILED,'Exception while web-scraping {} from {}'.format(pn, dist))
+            pass
+    else: # Couldn't get a good read from the website.
+        raise PartHtmlError
+
+    # Use the following code if Javascript challenge pages are used to block scrapers.
+    # try:
+    # ghst = Ghost()
+    # sess = ghst.start(plugins_enabled=False, download_images=False, show_scrollbars=False, javascript_enabled=False)
+    # html, resources = sess.open(url)
+    # print('type of HTML is {}'.format(type(html.content)))
+    # html = html.content
+    # except Exception as e:
+    # print('Exception reading with Ghost: {}'.format(e))
+
+    tree = BeautifulSoup(html, 'lxml')
+
+    # If the tree contains the tag for a product page, then return it.
+    if tree.find('html', class_='rd-product-details-page') is not None:
+
+        # Digikey separates cut-tape and reel packaging, so we need to examine more pages
+        # to get all the pricing info. But don't descend any further if limit has been reached.
+        if descend > 0:
+            try:
+                # Find all the URLs to alternate-packaging pages for this part.
+                ap_urls = [
+                    ap.find('td',
+                            class_='lnkAltPack').a['href']
+                    for ap in tree.find(
+                        'table',
+                        class_='product-details-alternate-packaging').find_all(
+                            'tr',
+                            class_='more-expander-item')
+                ]
+                ap_trees_and_urls = [get_digikey_part_html_tree(dist, pn, ap_url,
+                                                                descend=0)
+                                     for ap_url in ap_urls]
+
+                # Put the main tree on the list as well and then look through
+                # the entire list for one that's non-reeled. Use this as the
+                # main page for the part.
+                ap_trees_and_urls.append((tree, url))
+                if digikey_part_is_reeled(tree):
+                    for ap_tree, ap_url in ap_trees_and_urls:
+                        if not digikey_part_is_reeled(ap_tree):
+                            # Found a non-reeled part, so use it as the main page.
+                            tree = ap_tree
+                            url = ap_url
+                            break  # Done looking.
+
+                # Now go through the other pages, merging their pricing and quantity
+                # info into the main page.
+                for ap_tree, ap_url in ap_trees_and_urls:
+                    if ap_tree is tree:
+                        continue  # Skip examining the main tree. It already contains its info.
+                    try:
+                        # Merge the pricing info from that into the main parse tree to make
+                        # a single, unified set of price tiers...
+                        merge_price_tiers(tree, ap_tree)
+                        # and merge available quantity, using the maximum found.
+                        merge_qty_avail(tree, ap_tree)
+                    except AttributeError:
+                        continue
+            except AttributeError:
+                pass
+        return tree, url  # Return the parse tree and the URL where it came from.
+
+    # If the tree is for a list of products, then examine the links to try to find the part number.
+    if tree.find('html', class_='rd-product-category-page') is not None:
+        if descend <= 0:
+            raise PartHtmlError
+        else:
+            # Look for the table of products.
+            products = tree.find(
+                'table',
+                class_='stickyHeader',
+                id='productTable').find('tbody').find_all('tr')
+
+            # Extract the product links for the part numbers from the table.
+            # Extract links for both manufacturer and catalog numbers.
+            product_links = [p.find('td',
+                                    class_='mfg-partnumber').a
+                             for p in products]
+            product_links.extend([p.find('td',
+                                    class_='digikey-partnumber').a
+                             for p in products])
+
+            # Extract all the part numbers from the text portion of the links.
+            part_numbers = [l.text for l in product_links]
+
+            # Look for the part number in the list that most closely matches the requested part number.
+            match = difflib.get_close_matches(pn, part_numbers, 1, 0.0)[0]
+
+            # Now look for the link that goes with the closest matching part number.
+            for l in product_links:
+                if l.text == match:
+                    # Get the tree for the linked-to page and return that.
+                    return get_digikey_part_html_tree(dist, pn,
+                                                      url=l['href'],
+                                                      descend=descend - 1)
+
+    # If the HTML contains a list of part categories, then give up.
+    if tree.find('html', class_='rd-search-parts-page') is not None:
+        raise PartHtmlError
+
+    # I don't know what happened here, so give up.
+    raise PartHtmlError
+
+
+def get_mouser_part_html_tree(dist, pn, url=None, descend=2):
+    '''Find the Mouser HTML page for a part number and return the URL and parse tree.'''
+
+    # Use the part number to lookup the part using the site search function, unless a starting url was given.
+    if url is None:
+        url = 'http://www.mouser.com/Search/Refine.aspx?Keyword=' + urlquote(
+            pn,
+            safe='')
+    elif url[0] == '/':
+        url = 'http://www.mouser.com' + url
+    elif url.startswith('..'):
+        url = 'http://www.mouser.com/Search/' + url
+
+    # Open the URL, read the HTML from it, and parse it into a tree structure.
+    req = FakeBrowser(url)
+    req.add_header('Cookie', 'preferences=ps=www2&pl=en-US&pc_www2=USDe')
+    for _ in range(HTML_RESPONSE_RETRIES):
+        try:
+            response = urlopen(req)
+            html = response.read()
+            break
+        except WEB_SCRAPE_EXCEPTIONS:
+            logger.log(DEBUG_DETAILED,'Exception while web-scraping {} from {}'.format(pn, dist))
+            pass
+    else: # Couldn't get a good read from the website.
+        raise PartHtmlError
+    tree = BeautifulSoup(html, 'lxml')
+
+    # If the tree contains the tag for a product page, then just return it.
+    if tree.find('div', id='product-details') is not None:
+        return tree, url
+
+    # If the tree is for a list of products, then examine the links to try to find the part number.
+    if tree.find('table', class_='SearchResultsTable') is not None:
+        if descend <= 0:
+            raise PartHtmlError
+        else:
+            # Look for the table of products.
+            products = tree.find(
+                'table',
+                class_='SearchResultsTable').find_all(
+                    'tr',
+                    class_=('SearchResultsRowOdd', 'SearchResultsRowEven'))
+
+            # Extract the product links for the part numbers from the table.
+            product_links = [p.find('div', class_='mfrDiv').a for p in products]
+
+            # Extract all the part numbers from the text portion of the links.
+            part_numbers = [l.text for l in product_links]
+
+            # Look for the part number in the list that most closely matches the requested part number.
+            match = difflib.get_close_matches(pn, part_numbers, 1, 0.0)[0]
+
+            # Now look for the link that goes with the closest matching part number.
+            for l in product_links:
+                if l.text == match:
+                    # Get the tree for the linked-to page and return that.
+                    return get_mouser_part_html_tree(dist, pn, url=l['href'], descend=descend-1)
+
+    # I don't know what happened here, so give up.
+    raise PartHtmlError
+
+
+def get_newark_part_html_tree(dist, pn, url=None, descend=2):
+    '''Find the Newark HTML page for a part number and return the URL and parse tree.'''
+
+    # Use the part number to lookup the part using the site search function, unless a starting url was given.
+    if url is None:
+        url = 'http://www.newark.com/webapp/wcs/stores/servlet/Search?catalogId=15003&langId=-1&storeId=10194&gs=true&st=' + urlquote(
+            pn,
+            safe='')
+    elif url[0] == '/':
+        url = 'http://www.newark.com' + url
+    elif url.startswith('..'):
+        url = 'http://www.newark.com/Search/' + url
+
+    # Open the URL, read the HTML from it, and parse it into a tree structure.
+    for _ in range(HTML_RESPONSE_RETRIES):
+        try:
+            req = FakeBrowser(url)
+            response = urlopen(req)
+            html = response.read()
+            break
+        except WEB_SCRAPE_EXCEPTIONS:
+            logger.log(DEBUG_DETAILED,'Exception while web-scraping {} from {}'.format(pn, dist))
+            pass
+    else: # Couldn't get a good read from the website.
+        raise PartHtmlError
+    tree = BeautifulSoup(html, 'lxml')
+
+    # If the tree contains the tag for a product page, then just return it.
+    if tree.find('div', class_='productDisplay', id='page') is not None:
+        return tree, url
+
+    # If the tree is for a list of products, then examine the links to try to find the part number.
+    if tree.find('table', class_='productLister', id='sProdList') is not None:
+        if descend <= 0:
+            raise PartHtmlError
+        else:
+            # Look for the table of products.
+            products = tree.find('table',
+                                 class_='productLister',
+                                 id='sProdList').find_all('tr',
+                                                          class_='altRow')
+
+            # Extract the product links for the part numbers from the table.
+            product_links = []
+            for p in products:
+                try:
+                    product_links.append(
+                        p.find('td',
+                               class_='mftrPart').find('p',
+                                                       class_='wordBreak').a)
+                except AttributeError:
+                    continue
+
+            # Extract all the part numbers from the text portion of the links.
+            part_numbers = [l.text for l in product_links]
+
+            # Look for the part number in the list that most closely matches the requested part number.
+            match = difflib.get_close_matches(pn, part_numbers, 1, 0.0)[0]
+
+            # Now look for the link that goes with the closest matching part number.
+            for l in product_links:
+                if l.text == match:
+                    # Get the tree for the linked-to page and return that.
+                    return get_newark_part_html_tree(dist, pn, url=l['href'], descend=descend-1)
+
+    # I don't know what happened here, so give up.
+    raise PartHtmlError
+    
+    
+def get_local_part_html_tree(dist, pn, url=None):
+    '''Extract the HTML tree from the HTML page for local parts.'''
+    
+    # Extract the HTML tree from the local part HTML page.
+    html = local_part_html
+    tree =  BeautifulSoup(html, 'lxml')
+    
+    try:
+        # Find the DIV in the tree for the given part and distributor.
+        class_ = dist + SEPRTR + pn
+        part_tree = tree.find('div', class_=class_)
+        url_tree = part_tree.find('div', class_='link')
+        try:
+            # Return the part data tree and any URL associated with the part.
+            return part_tree, url_tree.text.strip()
+        except AttributeError:
+            # Return part data tree and None if the URL is not found.
+            return part_tree, None
+    except AttributeError:
+        # Return an error if the part_tree is not found.
+        raise PartHtmlError
+
+
+def get_part_html_tree(part, dist, distributor_dict, local_html):
+    '''Get the HTML tree for a part from the given distributor website or local HTML.'''
+
+    global local_part_html
+    local_part_html = local_html
+
+    logger.log(DEBUG_OBSESSIVE, '%s %s', dist, str(part.refs))
+    
+    # Get function name for getting the HTML tree for this part from this distributor.
+    function = distributor_dict[dist]['function']
+    get_dist_part_html_tree = THIS_MODULE['get_{}_part_html_tree'.format(function)]
+    
+    try:
+        # Search for part information using one of the following:
+        #    1) the distributor's catalog number.
+        #    2) the manufacturer's part number.
+        for key in (dist+'#', dist+SEPRTR+'cat#', 'manf#'):
+            if key in part.fields:
+                return get_dist_part_html_tree(dist, part.fields[key])
+        # No distributor or manufacturer number, so give up.
+        else:
+            logger.warn("No '%s#' or 'manf#' field: cannot lookup part %s at %s", dist, part.refs, dist)
+            return BeautifulSoup('<html></html>', 'lxml'), ''
+            #raise PartHtmlError
+    except (PartHtmlError, AttributeError):
+        logger.warn("Part %s not found at %s", part.refs, dist)
+        # If no HTML page was found, then return a tree for an empty page.
+        return BeautifulSoup('<html></html>', 'lxml'), ''
+
+        
+def scrape_part(args):
+    '''Scrape the data for a part from each distributor website or local HTML.'''
+    
+    id, part, distributor_dict, local_html = args # Unpack the arguments.
+
+    # Create dictionaries for the various items of part data from each distributor.
+    url = {}
+    part_num = {}
+    price_tiers = {}
+    qty_avail = {}
+    
+    # Scrape the part data from each distributor website or the local HTML.
+    for d in distributor_dict:
+        # Get the HTML tree for the part.
+        html_tree, url[d] = get_part_html_tree(part, d, distributor_dict, local_html)
+        
+        # Get the function names for getting the part data from the HTML tree.
+        function = distributor_dict[d]['function']
+        get_dist_price_tiers = THIS_MODULE['get_{}_price_tiers'.format(function)]
+        get_dist_part_num = THIS_MODULE['get_{}_part_num'.format(function)]
+        get_dist_qty_avail = THIS_MODULE['get_{}_qty_avail'.format(function)]
+
+        # Call the functions that extract the data from the HTML tree.
+        part_num[d] = get_dist_part_num(html_tree)
+        qty_avail[d] = get_dist_qty_avail(html_tree)
+        price_tiers[d] = get_dist_price_tiers(html_tree)
+    
+    # Return the part data.
+    return id, url, part_num, price_tiers, qty_avail