--- conflicted
+++ resolved
@@ -1,146 +1,134 @@
-# Inserted by Pasteurize tool.
-from __future__ import print_function
-from __future__ import unicode_literals
-from __future__ import division
-from __future__ import absolute_import
-from builtins import zip
-from builtins import range
-from builtins import int
-from builtins import str
-from future import standard_library
-standard_library.install_aliases()
-
-import future
-
-from bs4 import BeautifulSoup # To Read XML files.
-import logging
-<<<<<<< HEAD
-from ...kicost import logger, DEBUG_OVERVIEW, DEBUG_DETAILED, DEBUG_OBSESSIVE
-from ...kicost import SEPRTR # Delimiter between library:component, distributor:field, etc.
-
-import sys
-
-=======
-import sys
-
-from ...kicost import logger, DEBUG_OVERVIEW, DEBUG_DETAILED, DEBUG_OBSESSIVE
-from ...kicost import SEPRTR # Delimiter between library:component, distributor:field, etc.
-
->>>>>>> ceb36fef
-# Temporary class for storing part group information.
-class IdenticalComponents(object):
-    pass
-
-def get_part_groups(in_file, ignore_fields, variant):
-    '''Get groups of identical parts from an XML file and return them as a dictionary.'''
-
-    ign_fields = [str(f.lower()) for f in ignore_fields]
-    
-
-    def extract_fields(part, variant):
-        '''Extract XML fields from the part in a library or schematic.'''
-        
-        fields = {}
-        
-        if sys.version[0]=='2':
-            fields['footprint']=part['footprint1'].encode('ascii', 'ignore')
-            fields['libpart']=part['libref1'].encode('ascii', 'ignore')
-            fields['value']=part['value3'].encode('ascii', 'ignore')
-            fields['reference']=part['comment1'].encode('ascii', 'ignore')
-            fields['manf#']=part['manufacturer_part_number_11'].encode('ascii', 'ignore')
-        else:
-            fields['footprint']=part['footprint1']
-            fields['libpart']=part['libref1']
-            fields['value']=part['value3']
-            fields['reference']=part['comment1']
-            fields['manf#']=part['manufacturer_part_number_11']
-            
-        return fields
-
-    # Read-in the schematic XML file to get a tree and get its root.
-    logger.log(DEBUG_OVERVIEW, 'Get schematic XML...')
-    root = BeautifulSoup(in_file, 'lxml')
-    
-    # Make a dictionary from the fields in the parts library so these field
-    # values can be instantiated into the individual components in the schematic.
-    logger.log(DEBUG_OVERVIEW, 'Get parts library...')
-    libparts = {}
-    component_groups = {}
-    
-    for p in root.find('rows').find_all('row'):
-<<<<<<< HEAD
-        
-=======
-
->>>>>>> ceb36fef
-        # Get the values for the fields in each library part (if any).
-        fields = extract_fields(p, variant)
-        
-        # Store the field dict under the key made from the
-        # concatenation of the library and part names.
-        #~ libparts[str(fields['libpart'] + SEPRTR + fields['reference'])] = fields
-        libparts[fields['libpart'] + SEPRTR + fields['reference']] = fields
-        
-        # Also have to store the fields under any part aliases.
-        try:
-            for alias in p.find('aliases').find_all('alias'):
-                libparts[str(fields['libpart'] + SEPRTR + alias.string)] = fields
-        except AttributeError:
-            pass  # No aliases for this part.
-        
-        hash_fields = {k: fields[k] for k in fields if k not in ('manf#','manf') and SEPRTR not in k}
-        h = hash(tuple(sorted(hash_fields.items())))
-        
-        component_groups[h] = IdenticalComponents()  # Add empty structure.
-        component_groups[h].fields = fields
-        component_groups[h].refs = p['designator1'].replace(' ','').split(',')  # Init list of refs with first ref.
-        # Now add the manf. part num (or None) for this part to the group set.
-        component_groups[h].manf_nums = set([fields.get('manf#')])
-        
-    # Now we have groups of seemingly identical parts. But some of the parts
-    # within a group may have different manufacturer's part numbers, and these
-    # groups may need to be split into smaller groups of parts all having the
-    # same manufacturer's number. Here are the cases that need to be handled:
-    #   One manf# number: All parts have the same manf#. Don't split this group.
-    #   Two manf# numbers, but one is None: Some of the parts have no manf# but
-    #       are otherwise identical to the other parts in the group. Don't split
-    #       this group. Instead, propagate the non-None manf# to all the parts.
-    #   Two manf#, neither is None: All parts have non-None manf# numbers.
-    #       Split the group into two smaller groups of parts all having the same
-    #       manf#.
-    #   Three or more manf#: Split this group into smaller groups, each one with
-    #       parts having the same manf#, even if it's None. It's impossible to
-    #       determine which manf# the None parts should be assigned to, so leave
-    #       their manf# as None.
-    new_component_groups = [] # Copy new component groups into this.
-    for g, grp in list(component_groups.items()):
-        num_manf_nums = len(grp.manf_nums)
-        if num_manf_nums == 1:
-            new_component_groups.append(grp)
-            continue  # Single manf#. Don't split this group.
-        elif num_manf_nums == 2 and None in grp.manf_nums:
-            new_component_groups.append(grp)
-            continue  # Two manf#, but one of them is None. Don't split this group.
-        # Otherwise, split the group into subgroups, each with the same manf#.
-        for manf_num in grp.manf_nums:
-            sub_group = IdenticalComponents()
-            sub_group.manf_nums = [manf_num]
-            sub_group.refs = []
-            for ref in grp.refs:
-                # Use get() which returns None if the component has no manf# field.
-                # That will match if the group manf_num is also None.
-                if components[ref].get('manf#') == manf_num:
-                    sub_group.refs.append(ref)
-            new_component_groups.append(sub_group)
-
-    prj_info = {'title':'No title','company':'Not avaliable','date':'Not avaliable'} # Not implemented yet.
-
-    # Now return the list of identical part groups.
-    return new_component_groups, prj_info
-
-if __name__=='__main__':
-    
-    file_handle=open('meacs.xml')
-    #~ file_handle=open('wiSensAFE.xml')
-    
-    get_part_groups_altium(file_handle,'','')
+# Inserted by Pasteurize tool.
+from __future__ import print_function
+from __future__ import unicode_literals
+from __future__ import division
+from __future__ import absolute_import
+from builtins import zip
+from builtins import range
+from builtins import int
+from builtins import str
+from future import standard_library
+standard_library.install_aliases()
+
+import future
+
+from bs4 import BeautifulSoup # To Read XML files.
+import logging
+import sys
+
+from ...kicost import logger, DEBUG_OVERVIEW, DEBUG_DETAILED, DEBUG_OBSESSIVE
+from ...kicost import SEPRTR # Delimiter between library:component, distributor:field, etc.
+
+# Temporary class for storing part group information.
+class IdenticalComponents(object):
+    pass
+
+def get_part_groups(in_file, ignore_fields, variant):
+    '''Get groups of identical parts from an XML file and return them as a dictionary.'''
+
+    ign_fields = [str(f.lower()) for f in ignore_fields]
+    
+
+    def extract_fields(part, variant):
+        '''Extract XML fields from the part in a library or schematic.'''
+        
+        fields = {}
+        
+        if sys.version[0]=='2':
+            fields['footprint']=part['footprint1'].encode('ascii', 'ignore')
+            fields['libpart']=part['libref1'].encode('ascii', 'ignore')
+            fields['value']=part['value3'].encode('ascii', 'ignore')
+            fields['reference']=part['comment1'].encode('ascii', 'ignore')
+            fields['manf#']=part['manufacturer_part_number_11'].encode('ascii', 'ignore')
+        else:
+            fields['footprint']=part['footprint1']
+            fields['libpart']=part['libref1']
+            fields['value']=part['value3']
+            fields['reference']=part['comment1']
+            fields['manf#']=part['manufacturer_part_number_11']
+            
+        return fields
+
+    # Read-in the schematic XML file to get a tree and get its root.
+    logger.log(DEBUG_OVERVIEW, 'Get schematic XML...')
+    root = BeautifulSoup(in_file, 'lxml')
+    
+    # Make a dictionary from the fields in the parts library so these field
+    # values can be instantiated into the individual components in the schematic.
+    logger.log(DEBUG_OVERVIEW, 'Get parts library...')
+    libparts = {}
+    component_groups = {}
+    
+    for p in root.find('rows').find_all('row'):
+
+        # Get the values for the fields in each library part (if any).
+        fields = extract_fields(p, variant)
+        
+        # Store the field dict under the key made from the
+        # concatenation of the library and part names.
+        #~ libparts[str(fields['libpart'] + SEPRTR + fields['reference'])] = fields
+        libparts[fields['libpart'] + SEPRTR + fields['reference']] = fields
+        
+        # Also have to store the fields under any part aliases.
+        try:
+            for alias in p.find('aliases').find_all('alias'):
+                libparts[str(fields['libpart'] + SEPRTR + alias.string)] = fields
+        except AttributeError:
+            pass  # No aliases for this part.
+        
+        hash_fields = {k: fields[k] for k in fields if k not in ('manf#','manf') and SEPRTR not in k}
+        h = hash(tuple(sorted(hash_fields.items())))
+        
+        component_groups[h] = IdenticalComponents()  # Add empty structure.
+        component_groups[h].fields = fields
+        component_groups[h].refs = p['designator1'].replace(' ','').split(',')  # Init list of refs with first ref.
+        # Now add the manf. part num (or None) for this part to the group set.
+        component_groups[h].manf_nums = set([fields.get('manf#')])
+        
+    # Now we have groups of seemingly identical parts. But some of the parts
+    # within a group may have different manufacturer's part numbers, and these
+    # groups may need to be split into smaller groups of parts all having the
+    # same manufacturer's number. Here are the cases that need to be handled:
+    #   One manf# number: All parts have the same manf#. Don't split this group.
+    #   Two manf# numbers, but one is None: Some of the parts have no manf# but
+    #       are otherwise identical to the other parts in the group. Don't split
+    #       this group. Instead, propagate the non-None manf# to all the parts.
+    #   Two manf#, neither is None: All parts have non-None manf# numbers.
+    #       Split the group into two smaller groups of parts all having the same
+    #       manf#.
+    #   Three or more manf#: Split this group into smaller groups, each one with
+    #       parts having the same manf#, even if it's None. It's impossible to
+    #       determine which manf# the None parts should be assigned to, so leave
+    #       their manf# as None.
+    new_component_groups = [] # Copy new component groups into this.
+    for g, grp in list(component_groups.items()):
+        num_manf_nums = len(grp.manf_nums)
+        if num_manf_nums == 1:
+            new_component_groups.append(grp)
+            continue  # Single manf#. Don't split this group.
+        elif num_manf_nums == 2 and None in grp.manf_nums:
+            new_component_groups.append(grp)
+            continue  # Two manf#, but one of them is None. Don't split this group.
+        # Otherwise, split the group into subgroups, each with the same manf#.
+        for manf_num in grp.manf_nums:
+            sub_group = IdenticalComponents()
+            sub_group.manf_nums = [manf_num]
+            sub_group.refs = []
+            for ref in grp.refs:
+                # Use get() which returns None if the component has no manf# field.
+                # That will match if the group manf_num is also None.
+                if components[ref].get('manf#') == manf_num:
+                    sub_group.refs.append(ref)
+            new_component_groups.append(sub_group)
+
+    prj_info = {'title':'No title','company':'Not avaliable','date':'Not avaliable'} # Not implemented yet.
+
+    # Now return the list of identical part groups.
+    return new_component_groups, prj_info
+
+if __name__=='__main__':
+    
+    file_handle=open('meacs.xml')
+    #~ file_handle=open('wiSensAFE.xml')
+    
+    get_part_groups_altium(file_handle,'','')