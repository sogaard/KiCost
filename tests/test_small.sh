--- conflicted
+++ resolved
@@ -24,13 +24,9 @@
 # LIABILITY, WHETHER IN AN ACTION OF CONTRACT, TORT OR OTHERWISE, ARISING FROM,
 # OUT OF OR IN CONNECTION WITH THE SOFTWARE OR THE USE OR OTHER DEALINGS IN
 # THE SOFTWARE.
-<<<<<<< HEAD
 
+cd $(dirname $0)
 BOMs="part_list_small.csv Indium_X2.xml multipart.xml NF6X_TestBoard.xml StickIt-Hat.xml"
-=======
-cd $(dirname $0)
-BOMs="part_list_small.csv Indium_X2.xml multipart.xml NF6X_Testboard.xml StickIt-Hat.xml"
->>>>>>> d6f01c3a
 for eachBOM in $BOMs; do
     echo "############ Testing file $eachBOM"
     kicost -i $eachBOM -wq --inc digikey mouser
