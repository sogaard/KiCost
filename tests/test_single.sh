--- conflicted
+++ resolved
@@ -39,11 +39,7 @@
   case "$1" in
     --no_price ) OPTS+=("$1") ; shift ;;
     -[hv]      ) shift ;;  # Options without parameter
-<<<<<<< HEAD
-    --variant  ) OPTS+=("$1") ; OPTS+=("$2"); shift 2 ;;
-=======
     --variant  ) OPTS+=("$1") ; OPTS+=("$2"); EXPECTED_EXTRA="${EXPECTED_EXTRA}_$2" ; shift 2 ;;
->>>>>>> 6385c250
     -t         ) shift 2 ;;   # Option with parameter
     --         ) shift; break ;;
     *          ) break ;; #exit 1 # should never be reached.
@@ -52,10 +48,7 @@
 BOMs=("$*")
 echo OPTIONS "${OPTS[@]}"
 echo BOMs "${BOMs[@]}"
-<<<<<<< HEAD
-=======
 echo VARIANT_KEY "${EXPECTED_EXTRA}"
->>>>>>> 6385c250
 
 echo 'This macro tests selected xml or csv BOM files in this folder'
 cd $(dirname $0)
@@ -73,17 +66,11 @@
 
 for eachBOM in "${BOMs[@]}" ; do
     echo "##### Testing file: '$eachBOM'"
-<<<<<<< HEAD
-    rm "${RESULT_PATH}${eachBOM%.*}.csv" >& /dev/null
-    rm "${LOG_PATH}${eachBOM%.*}.log" >& /dev/null
-    XLSFILE="${eachBOM%.*}.xlsx"
-=======
     TEST_BASENAME="${eachBOM%.*}${EXPECTED_EXTRA}"
     CSV_FN="${TEST_BASENAME}.csv"
     rm "${RESULT_PATH}${CSV_FN}" >& /dev/null
     rm "${LOG_PATH}${TEST_BASENAME}.log" >& /dev/null
     XLSFILE="${TEST_BASENAME}.xlsx"
->>>>>>> 6385c250
     rm "$XLSFILE" >& /dev/null
 
     if [[ ${eachBOM#*.} == "csv" ]] ; then
@@ -91,11 +78,7 @@
        kicost "${OPTS[@]}" -o "${XLSFILE}" -wi "$eachBOM" --debug=10 --eda csv >& "${LOG_PATH}$eachBOM".log
     else
        echo kicost "${OPTS[@]}" -wi "$eachBOM" --debug=10
-<<<<<<< HEAD
-       kicost "${OPTS[@]}" -wi "$eachBOM" --debug=10 >& "${LOG_PATH}$eachBOM".log
-=======
        kicost "${OPTS[@]}" -o "${XLSFILE}" -wi "$eachBOM" --debug=10 >& "${LOG_PATH}${TEST_BASENAME}".log
->>>>>>> 6385c250
     fi
     # Convert Excel to CSV file to make simple verification
     xlsx2csv --skipemptycolumns "${TEST_BASENAME}.xlsx" | egrep -i -v '(USD\(| date|kicost|Total purchase)' > "${RESULT_PATH}${CSV_FN}"
