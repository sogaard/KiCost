--- conflicted
+++ resolved
@@ -1,52 +1,46 @@
-<<<<<<< HEAD
- # Byte-compiled / optimized / DLL files
-__pycache__/
-*.py[cod]
-=======
-# Byte-compiled / optimized / DLL files
-*.py[cod]
-__pycache__/
-__pycache__/*
->>>>>>> 94cc8ac9
-
-# C extensions
-*.so
-
-# Packages
-*.egg
-*.egg-info
-dist
-build
-eggs
-parts
-bin
-var
-sdist
-develop-eggs
-.installed.cfg
-lib
-lib64
-
-# Installer logs
-pip-log.txt
-
-# Unit test / coverage reports
-.coverage
-.tox
-nosetests.xml
-htmlcov
-
-# Translations
-*.mo
-
-# Mr Developer
-.mr.developer.cfg
-.project
-.pydevproject
-
-# Complexity
-output/*.html
-output/*/index.html
-
-# Sphinx
-#docs/_build
+# Byte-compiled / optimized / DLL files
+*.py[cod]
+__pycache__/
+__pycache__/*
+
+# C extensions
+*.so
+
+# Packages
+*.egg
+*.egg-info
+dist
+build
+eggs
+parts
+bin
+var
+sdist
+develop-eggs
+.installed.cfg
+lib
+lib64
+
+# Installer logs
+pip-log.txt
+
+# Unit test / coverage reports
+.coverage
+.tox
+nosetests.xml
+htmlcov
+
+# Translations
+*.mo
+
+# Mr Developer
+.mr.developer.cfg
+.project
+.pydevproject
+
+# Complexity
+output/*.html
+output/*/index.html
+
+# Sphinx
+#docs/_build