--- conflicted
+++ resolved
@@ -1,50 +1,46 @@
-# Python chache
-*.py[cod]
-*.pyc
-<<<<<<< HEAD
-__pycache__
-=======
-__pychache__/
->>>>>>> ceb36fef
-
-# C extensions
-*.so
-
-# Packages
-*.egg
-*.egg-info
-dist
-build
-eggs
-parts
-bin
-var
-sdist
-develop-eggs
-.installed.cfg
-lib
-lib64
-
-# Installer logs
-pip-log.txt
-
-# Unit test / coverage reports
-.coverage
-.tox
-nosetests.xml
-htmlcov
-
-# Translations
-*.mo
-
-# Mr Developer
-.mr.developer.cfg
-.project
-.pydevproject
-
-# Complexity
-output/*.html
-output/*/index.html
-
-# Sphinx
-#docs/_build
+# Python chache
+*.py[cod]
+*.pyc
+__pycache__
+
+# C extensions
+*.so
+
+# Packages
+*.egg
+*.egg-info
+dist
+build
+eggs
+parts
+bin
+var
+sdist
+develop-eggs
+.installed.cfg
+lib
+lib64
+
+# Installer logs
+pip-log.txt
+
+# Unit test / coverage reports
+.coverage
+.tox
+nosetests.xml
+htmlcov
+
+# Translations
+*.mo
+
+# Mr Developer
+.mr.developer.cfg
+.project
+.pydevproject
+
+# Complexity
+output/*.html
+output/*/index.html
+
+# Sphinx
+#docs/_build